--- conflicted
+++ resolved
@@ -10,15 +10,6 @@
 import numpy as np
 import pandas as pd
 import pyarrow as pa
-<<<<<<< HEAD
-
-from saqc.core import SaQC
-from saqc.flagger import CategoricalFlagger
-from saqc.flagger.dmpflagger import DmpFlagger
-
-
-logger = logging.getLogger("SaQC")
-=======
 
 from saqc.core import (
     fromConfig,
@@ -28,7 +19,6 @@
     SimpleTranslator,
 )
 
->>>>>>> f322a233
 
 logger = logging.getLogger("SaQC")
 
@@ -41,11 +31,7 @@
 }
 
 
-<<<<<<< HEAD
-def _setup_logging(loglvl):
-=======
 def _setupLogging(loglvl):
->>>>>>> f322a233
     logger.setLevel(loglvl)
     handler = logging.StreamHandler()
     formatter = logging.Formatter("[%(asctime)s][%(name)s][%(levelname)s]: %(message)s")
@@ -55,15 +41,6 @@
 
 def setupIO(nodata):
     reader = {
-<<<<<<< HEAD
-        ".csv"     : partial(pd.read_csv, index_col=0, parse_dates=True),
-        ".parquet" : pd.read_parquet
-    }
-
-    writer = {
-        ".csv" : partial(pd.DataFrame.to_csv, header=True, index=True, na_rep=nodata),
-        ".parquet" : lambda df, outfile: pa.parquet.write_table(pa.Table.from_pandas(df), outfile)
-=======
         ".csv": partial(pd.read_csv, index_col=0, parse_dates=True),
         ".parquet": pd.read_parquet,
     }
@@ -73,7 +50,6 @@
         ".parquet": lambda df, outfile: pa.parquet.write_table(
             pa.Table.from_pandas(df), outfile
         ),
->>>>>>> f322a233
     }
     return reader, writer
 
@@ -82,13 +58,9 @@
     extension = Path(fname).suffix
     reader = reader_dict.get(extension)
     if not reader:
-<<<<<<< HEAD
-        raise ValueError(f"Unsupported file format '{extension}', use one of {tuple(reader.keys())}")
-=======
         raise ValueError(
             f"Unsupported file format '{extension}', use one of {tuple(reader.keys())}"
         )
->>>>>>> f322a233
     return reader(fname)
 
 
@@ -96,13 +68,9 @@
     extension = Path(fname).suffix
     writer = writer_dict.get(extension)
     if not writer:
-<<<<<<< HEAD
-        raise ValueError(f"Unsupported file format '{extension}', use one of {tuple(writer.keys())}")
-=======
         raise ValueError(
             f"Unsupported file format '{extension}', use one of {tuple(writer.keys())}"
         )
->>>>>>> f322a233
     writer(df, fname)
 
 
@@ -139,36 +107,6 @@
 )
 def main(config, data, scheme, outfile, nodata, log_level):
 
-<<<<<<< HEAD
-    _setup_logging(log_level)
-    reader, writer = setupIO(nodata)
-
-    data = readData(reader, data)
-
-    saqc = SaQC(flagger=FLAGGERS[flagger], data=data, nodata=nodata, error_policy="raise" if fail else "warn",)
-
-    data_result, flagger_result = saqc.readConfig(config).getResult(raw=True)
-
-    if outfile:
-        data_result = data_result.to_df()
-        flags = flagger_result.flags.to_df()
-        flags_flagged = flagger_result.isFlagged().to_df()
-
-        flags_out = flags.where((flags.isnull() | flags_flagged), flagger_result.GOOD)
-        fields = {"data": data_result, "flags": flags_out}
-
-        if isinstance(flagger_result, DmpFlagger):
-            fields["quality_flag"] = fields.pop("flags")
-            fields["quality_comment"] = flagger_result.comments.to_df()
-            fields["quality_cause"] = flagger_result.causes.to_df()
-
-        out = (
-            pd.concat(fields.values(), axis=1, keys=fields.keys())
-            .reorder_levels(order=[1, 0], axis=1)
-            .sort_index(axis=1, level=0, sort_remaining=False)
-        )
-        out.columns = out.columns.rename(["", ""])
-=======
     _setupLogging(log_level)
     reader, writer = setupIO(nodata)
 
@@ -197,7 +135,6 @@
             axis=1, level=0, sort_remaining=False
         )
 
->>>>>>> f322a233
         writeData(writer, out, outfile)
 
 
