#! /usr/bin/env python
# -*- coding: utf-8 -*-
import logging

import numpy as np
import pandas as pd

from .reader import readConfig, prepareConfig, checkConfig
from .config import Fields
from .evaluator import evalExpression
from ..lib.plotting import plotHook, plotAllHook
from ..flagger import BaseFlagger, CategoricalBaseFlagger, SimpleFlagger, DmpFlagger


<<<<<<< HEAD
def collectVariables(meta, data):
    """
    find every relevant variable
    """
    # NOTE: get to know every variable from meta
    flags = [] #data.columns.tolist()
=======
def _collectVariables(meta, flagger, data, flags):
    """ find every requested variable in the meta, that is not already present in flags """
    if flags is None:
        ignore = list()
    else:
        ignore = list(flags.columns.get_level_values(level=0))

    varnames = []
>>>>>>> 9de17500
    for idx, configrow in meta.iterrows():
        varname = configrow[Fields.VARNAME]
        assign = configrow[Fields.ASSIGN]
        if varname in data:
            flags.append(varname)
        elif varname not in flags and assign is True:
            flags.append(varname)
    return flags


<<<<<<< HEAD
def _check_input(data, flagger, flags):
=======
def _checkInput(data, flags, flagger):
>>>>>>> 9de17500
    if not isinstance(data, pd.DataFrame):
        raise TypeError('data must be of type pd.DataFrame')

    if isinstance(data.index, pd.MultiIndex):
        raise TypeError('the index of data is not allowed to be a multiindex')

    if isinstance(data.columns, pd.MultiIndex):
        raise TypeError('the columns of data is not allowed to be a multiindex')

    if not isinstance(flagger, BaseFlagger):
        flaggerlist = [CategoricalBaseFlagger, SimpleFlagger, DmpFlagger]
        raise TypeError(f'flagger must be of type {flaggerlist} or any inherit class from {BaseFlagger}')

    if flags is None:
        return

    if not isinstance(flags, pd.DataFrame):
        raise TypeError('flags must be of type pd.DataFrame')

    if isinstance(data.index, pd.MultiIndex):
        raise TypeError('the index of data is not allowed to be a multiindex')

    if len(data) != len(flags):
        raise ValueError('the index of flags and data has not the same length')

    # do not test columns as they not necessarily must be the same


def _setup():
    pd.set_option('mode.chained_assignment', 'warn')


def runner(metafname, flagger, data, flags=None, nodata=np.nan, error_policy='raise'):
    _setup()
<<<<<<< HEAD
    _check_input(data, flagger, flags)
=======
    _checkInput(data, flags, flagger)
>>>>>>> 9de17500
    config = prepareConfig(readConfig(metafname), data)

    # split config into the test and some 'meta' data
    tests = config.filter(regex=Fields.TESTS)
    meta = config[config.columns.difference(tests.columns)]

<<<<<<< HEAD
    # # prepapre the flags
    # varnames = collectVariables(meta, data)
    # fresh = flagger.initFlags(pd.DataFrame(index=data.index, columns=varnames))
    # flags = fresh if flags is None else flags.join(fresh)
    if flags is None:
        flag_cols = collectVariables(meta, data)
        flagger = flagger.initFlags(pd.DataFrame(index=data.index, columns=flag_cols))
    else:
        flagger = flagger.initFlags(flags=flags)

=======
    # prepapre the flags
    varnames = _collectVariables(meta, flagger, data, flags)
    fresh = flagger.initFlags(pd.DataFrame(index=data.index, columns=varnames))
    flags = fresh if flags is None else flags.join(fresh)
>>>>>>> 9de17500

    # this checks comes late, but the compiling of the user-test need fully prepared flags
    checkConfig(config, data, flagger, nodata)

    # the outer loop runs over the flag tests, the inner one over the
    # variables. Switching the loop order would complicate the
    # reference to flags from other variables within the dataset
    for _, testcol in tests.iteritems():

        # NOTE: just an optimization
        if testcol.dropna().empty:
            continue

        for idx, configrow in meta.iterrows():

            # store config params in some handy variables
            varname = configrow[Fields.VARNAME]
            start_date = configrow[Fields.START]
            end_date = configrow[Fields.END]

            flag_test = testcol[idx]
            if pd.isnull(flag_test):
                continue

            if varname not in data and varname not in flagger.getFlags().columns:
                continue

            # prepare the data for the tests
            dchunk = data.loc[start_date:end_date]
            fchunk = flags.loc[start_date:end_date]
            if dchunk.empty:
                continue

<<<<<<< HEAD
            flagger_chunk = flagger.getFlagger(loc=dchunk.index)

            dchunk, flagger_chunk_result = evalExpression(
                flag_test,
                data=dchunk, field=varname,
                flagger=flagger_chunk, nodata=nodata)

            data.loc[start_date:end_date] = dchunk
            flagger = flagger.setFlagger(flagger_chunk_result)
            # plot_hook(dchunk, fchunk, ffchunk.getFlags(), varname, configrow[Fields.PLOT], flag_test, flagger)

    # plotall_hook(data, flagger.getFlags(), flagger)

    return data, flagger
=======
            # actually run the tests
            try:
                dchunk, ffchunk = evalExpression(
                    flag_test,
                    data=dchunk, flags=fchunk.copy(), field=varname,
                    flagger=flagger, nodata=nodata)
            except Exception as e:
                if _handleErrors(e, configrow, flag_test, error_policy):
                    raise e
                else:
                    continue

            # write back the (new) flagged data
            data.loc[start_date:end_date] = dchunk
            flags.loc[start_date:end_date] = ffchunk.squeeze()

            plotHook(dchunk, fchunk, ffchunk, varname, configrow[Fields.PLOT], flag_test, flagger)

        # NOTE: this method should be removed
        flagger.nextTest()

    plotAllHook(data, flags, flagger)

    return data, flags


def _handleErrors(err, configrow, test, policy):
    line = configrow[Fields.LINENUMBER]
    msg = f" config, line {line}, test: `{test}` failed with `{type(err).__name__}: {err}`"
    if policy == 'raise':
        return True
    elif policy == 'ignore':
        logging.debug(msg)
        return False
    elif policy == 'warn':
        logging.warning(msg)
        return False
    return True
>>>>>>> 9de17500
<|MERGE_RESOLUTION|>--- conflicted
+++ resolved
@@ -12,23 +12,12 @@
 from ..flagger import BaseFlagger, CategoricalBaseFlagger, SimpleFlagger, DmpFlagger
 
 
-<<<<<<< HEAD
-def collectVariables(meta, data):
+def _collectVariables(meta, data):
     """
     find every relevant variable
     """
     # NOTE: get to know every variable from meta
     flags = [] #data.columns.tolist()
-=======
-def _collectVariables(meta, flagger, data, flags):
-    """ find every requested variable in the meta, that is not already present in flags """
-    if flags is None:
-        ignore = list()
-    else:
-        ignore = list(flags.columns.get_level_values(level=0))
-
-    varnames = []
->>>>>>> 9de17500
     for idx, configrow in meta.iterrows():
         varname = configrow[Fields.VARNAME]
         assign = configrow[Fields.ASSIGN]
@@ -39,11 +28,7 @@
     return flags
 
 
-<<<<<<< HEAD
-def _check_input(data, flagger, flags):
-=======
 def _checkInput(data, flags, flagger):
->>>>>>> 9de17500
     if not isinstance(data, pd.DataFrame):
         raise TypeError('data must be of type pd.DataFrame')
 
@@ -69,7 +54,7 @@
     if len(data) != len(flags):
         raise ValueError('the index of flags and data has not the same length')
 
-    # do not test columns as they not necessarily must be the same
+    # NOTE: do not test columns as they not necessarily must be the same
 
 
 def _setup():
@@ -78,34 +63,23 @@
 
 def runner(metafname, flagger, data, flags=None, nodata=np.nan, error_policy='raise'):
     _setup()
-<<<<<<< HEAD
-    _check_input(data, flagger, flags)
-=======
     _checkInput(data, flags, flagger)
->>>>>>> 9de17500
     config = prepareConfig(readConfig(metafname), data)
 
     # split config into the test and some 'meta' data
     tests = config.filter(regex=Fields.TESTS)
     meta = config[config.columns.difference(tests.columns)]
 
-<<<<<<< HEAD
     # # prepapre the flags
     # varnames = collectVariables(meta, data)
     # fresh = flagger.initFlags(pd.DataFrame(index=data.index, columns=varnames))
     # flags = fresh if flags is None else flags.join(fresh)
     if flags is None:
-        flag_cols = collectVariables(meta, data)
+        flag_cols = _collectVariables(meta, data)
         flagger = flagger.initFlags(pd.DataFrame(index=data.index, columns=flag_cols))
     else:
         flagger = flagger.initFlags(flags=flags)
 
-=======
-    # prepapre the flags
-    varnames = _collectVariables(meta, flagger, data, flags)
-    fresh = flagger.initFlags(pd.DataFrame(index=data.index, columns=varnames))
-    flags = fresh if flags is None else flags.join(fresh)
->>>>>>> 9de17500
 
     # this checks comes late, but the compiling of the user-test need fully prepared flags
     checkConfig(config, data, flagger, nodata)
@@ -135,50 +109,26 @@
 
             # prepare the data for the tests
             dchunk = data.loc[start_date:end_date]
-            fchunk = flags.loc[start_date:end_date]
             if dchunk.empty:
                 continue
-
-<<<<<<< HEAD
             flagger_chunk = flagger.getFlagger(loc=dchunk.index)
 
-            dchunk, flagger_chunk_result = evalExpression(
-                flag_test,
-                data=dchunk, field=varname,
-                flagger=flagger_chunk, nodata=nodata)
-
-            data.loc[start_date:end_date] = dchunk
-            flagger = flagger.setFlagger(flagger_chunk_result)
-            # plot_hook(dchunk, fchunk, ffchunk.getFlags(), varname, configrow[Fields.PLOT], flag_test, flagger)
-
-    # plotall_hook(data, flagger.getFlags(), flagger)
-
-    return data, flagger
-=======
-            # actually run the tests
             try:
-                dchunk, ffchunk = evalExpression(
+                # actually run the tests
+                dchunk, flagger_chunk_result = evalExpression(
                     flag_test,
-                    data=dchunk, flags=fchunk.copy(), field=varname,
-                    flagger=flagger, nodata=nodata)
+                    data=dchunk, field=varname,
+                    flagger=flagger_chunk, nodata=nodata)
             except Exception as e:
                 if _handleErrors(e, configrow, flag_test, error_policy):
                     raise e
-                else:
-                    continue
+                continue
 
-            # write back the (new) flagged data
-            data.loc[start_date:end_date] = dchunk
-            flags.loc[start_date:end_date] = ffchunk.squeeze()
+            flagger = flagger.setFlagger(flagger_chunk_result)
+            # plotHook(dchunk, fchunk, ffchunk, varname, configrow[Fields.PLOT], flag_test, flagger)
+    # plotAllHook(data, flags, flagger)
 
-            plotHook(dchunk, fchunk, ffchunk, varname, configrow[Fields.PLOT], flag_test, flagger)
-
-        # NOTE: this method should be removed
-        flagger.nextTest()
-
-    plotAllHook(data, flags, flagger)
-
-    return data, flags
+    return data, flagger
 
 
 def _handleErrors(err, configrow, test, policy):
@@ -192,5 +142,4 @@
     elif policy == 'warn':
         logging.warning(msg)
         return False
-    return True
->>>>>>> 9de17500
+    return True