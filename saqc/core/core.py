--- conflicted
+++ resolved
@@ -228,11 +228,7 @@
             else:
                 fields = toSequence(field)
 
-<<<<<<< HEAD
-            if func.__multivariate__:
-=======
             if func._multivariate:
->>>>>>> cb4bb78c
                 # we wrap field again to generalize the down stream loop work as expected
                 fields = [fields]
 
