#!/usr/bin/env python
from __future__ import annotations

import pandas as pd
import numpy as np
import dios
from typing import Mapping, Union, Dict, DefaultDict, Optional, Type, Tuple, Iterable

from saqc.constants import *
from saqc.core.history import History


_VAL = Union[pd.Series, History]
DictLike = Union[
    pd.DataFrame,
    dios.DictOfSeries,
    Dict[str, _VAL],
    DefaultDict[str, _VAL],
]

_Field = str
SelectT = Union[
    _Field,
    Tuple[pd.Series, _Field],
    Tuple[pd.Index, _Field],
    Tuple[slice, _Field],
]
ValueT = Union[pd.Series, Iterable, float]


class _HistAccess:
    def __init__(self, obj: Flags):
        self.obj = obj

    def __getitem__(self, key: str) -> History:
        return self.obj._data[key]

    def __setitem__(self, key: str, value: History):
        if not isinstance(value, History):
            raise TypeError("Not a History")

        self.obj._validateHistForFlags(value)
        self.obj._data[key] = value


class Flags:
    """
    Saqc's flags container.

    This container class holds the quality flags associated with the data. It hold key-value pairs, where
    the key is the name of the column and the value is a ``pandas.Series`` of flags. The index of the series
    and the key-value pair can be assumed to be immutable, which means, only the *values* of the series can
    be change, once the series exist.
    In other words: **an existing column can not be overwritten by a column with a different index.**

    The flags can be accessed via ``__getitem__`` and ``__setitem__``, in real life known as the `[]`-operator.

    For the curious:
        Under the hood, the series are stored in a `history`, which allows the advanced user to retrieve all flags
        once was set in this object, but in the most cases this is irrelevant. For simplicity one can safely assume,
        that this class works just stores the flag-series one sets.

    See Also
    --------
    initFlagsLike : create a Flags instance, with same dimensions as a reference object.
    History : class that actually store the flags

    Examples
    --------

    We create an empty instance, by calling ``Flags`` without any arguments and then add a column to it.

<<<<<<< HEAD
    >>> from saqc.constants import UNFLAGGED, BAD, DOUBT, UNTOUCHED
    >>> from saqc.core.flags import Flags
=======
    >>> from saqc.constants import UNFLAGGED, BAD, DOUBTFUL
>>>>>>> 829500fc
    >>> flags = Flags()
    >>> flags
    Empty Flags
    Columns: []


    >>> flags['v0'] = pd.Series([BAD,BAD,UNFLAGGED], dtype=float)
    >>> flags
          v0 |
    ======== |
    0  255.0 |
    1  255.0 |
    2   -inf |

    Once the column exist, we cannot overwrite it anymore, with a different series.

    >>> flags = Flags()
    >>> flags['v0'] = pd.Series([666.], dtype=float)
    Traceback (most recent call last):
      some file path ...
    ValueError: Index does not match

    But if we pass a series, which index match it will work,
    because the series now is interpreted as value-to-set.

    >>> flags['v0'] = pd.Series([DOUBT,np.nan,DOUBT], dtype=float)
    >>> flags
          v0 |
    ======== |
    0   25.0 |
    1  255.0 |
    2   25.0 |

    As we see above, the column now holds a combination from the values from the
    first and the second set. This is, because ``numpy.nan`` was used.
    We can inspect all the updates that was
    made by looking in the history.

    >>> flags['v0'] = pd.Series([DOUBT,UNTOUCHED,DOUBT], dtype=float)
    >>> flags.history['v0']
            0       1
    0  (255.0)   25.0
    1   255.0     nan
    2   (-inf)   25.0

    As we see now, the second call sets ``25.0`` and shadows (represented by the parentheses) ``(255.0)`` in the
    first row and ``(-inf)`` in the last, but in the second row ``255.0`` still is valid, because it was
    `not touched` by the set.

    It is also possible to set values by a mask, which can be interpreted as condidional setting.
    Imagine we want to `reset` all flags to ``0.`` if the existing flags are lower that ``255.``.

    >>> mask = flags['v0'] < BAD
    >>> mask
    0     True
    1    False
    2     True
    dtype: bool
    >>> flags[mask, 'v0'] = 0
    >>> flags
          v0 |
    ======== |
    0    0.0 |
    1  255.0 |
    2    0.0 |

    The objects you can pass as a row selector (``flags[rows, column]``) are:

    - boolen arraylike, with or without index. Must have same length than the undeliing series.
    - slices working on the index
    - ``pd.Index``, which must be a subset of the existing index

    For example, to set `all` values to a scalar value, use a Null-slice:

    >>> flags[:, 'v0'] = 99.0
    >>> flags
         v0 |
    ======= |
    0  99.0 |
    1  99.0 |
    2  99.0 |

    After all calls presented here, the history look like this:

    >>> flags.history['v0']
            0       1      2       3
    0  (255.0)  (25.0)  (0.0)   99.0
    1  (255.0)   (nan)  (nan)   99.0
    2   (-inf)  (25.0)  (0.0)   99.0
    """

    def __init__(
        self, raw_data: Optional[Union[DictLike, Flags]] = None, copy: bool = False
    ):

        if raw_data is None:
            raw_data = {}

        if isinstance(raw_data, Flags):
            if copy:
                raw_data = raw_data.copy()
            self._data = raw_data._data

        else:
            self._data = self._initFromRaw(raw_data, copy)

    @staticmethod
    def _initFromRaw(data: Mapping, copy: bool) -> Dict[str, History]:
        """
        init from dict-like: keys are flag column, values become
        initial columns of history(s).
        """
        result = {}

        for k, item in data.items():

            if not isinstance(k, str):
                raise ValueError("column names must be string")
            if k in result:
                raise ValueError("raw_data must not have duplicate keys")

            # a passed History is not altered. So if the passed History
            # does not fit for Flags, we fail hard.
            if isinstance(item, History):
                Flags._validateHistForFlags(item, colname=k)
                if copy:
                    item = item.copy()
                result[k] = item
                continue
            if not isinstance(item, pd.Series):
                raise TypeError(
                    f"cannot init from '{type(data).__name__}' of '{type(item).__name__}'"
                )

            result[k] = History(item.index).append(item)

        return result

    @staticmethod
    def _validateHistForFlags(history: History, colname=None):
        if history.empty:
            return history

        errm = f"History "
        if colname:
            errm += f"of column {colname} "

        # this ensures that the mask does not shadow UNFLAGGED with a NaN.
        if history.max().hasnans:
            raise ValueError(errm + "is not valid (result of max() contains NaNs)")

        return history

    @property
    def _constructor(self) -> Type["Flags"]:
        return type(self)

    # ----------------------------------------------------------------------
    # meta data

    @property
    def columns(self) -> pd.Index:
        """
        Column index of the flags container

        Returns
        -------
        columns: pd.Index
            The columns index
        """
        return pd.Index(self._data.keys())

    @columns.setter
    def columns(self, value: pd.Index):
        """
        Set new columns names.

        Parameters
        ----------
        value : pd.Index
            New column names
        """
        if not isinstance(value, pd.Index):
            value = pd.Index(value)

        if not value.is_unique or not pd.api.types.is_string_dtype(value):
            raise TypeError("value must be pd.Index, with unique indices of type str")

        if not len(value) == len(self):
            raise ValueError("index must match current index in length")

        _data = {}

        for old, new in zip(self.columns, value):
            _data[new] = self._data[old]

        self._data = _data

    @property
    def empty(self) -> bool:
        """
        True if flags has no columns.

        Returns
        -------
        bool
            ``True`` if the container has no columns, otherwise ``False``.
        """
        return len(self._data) == 0

    def __len__(self) -> int:
        return len(self._data)

    def __contains__(self, item):
        return item in self.columns

    # ----------------------------------------------------------------------
    # item access

    def __getitem__(self, key: str) -> pd.Series:
        return self._data[key].max()

    def __setitem__(self, key: SelectT, value: ValueT):
        # force-KW is only internally available

        if isinstance(key, tuple):
            if len(key) != 2:
                raise KeyError(
                    "a single 'column' or a tuple of 'mask, column' must be passt"
                )
            mask, key = key

            tmp = pd.Series(np.nan, index=self._data[key].index, dtype=float)

            # make a mask from an index, because it seems
            # that passing an index is a very common workflow
            if isinstance(mask, pd.Index):
                mask = pd.Series(True, index=mask, dtype=bool)
                mask = mask.reindex(tmp.index, fill_value=False)

            # raises (correct) KeyError
            try:
                if pd.api.types.is_list_like(value) and len(value) != len(tmp):
                    raise ValueError
                tmp[mask] = value
            except Exception:
                raise ValueError(
                    f"bad mask. cannot use mask of length {len(mask)} on "
                    f"data of length {len(tmp)}"
                )
            else:
                value = tmp

        # technically it would be possible to select a field and set
        # the entire column to a scalar flag value (float), but it has
        # a high potential, that this is not intended by the user.
        # if desired use ``flags[:, field] = flag``
        if not isinstance(value, pd.Series):
            raise ValueError(
                "expected a value of type 'pd.Series', "
                "if a scalar should be set, please use 'flags[:, field] = flag'"
            )

        if key not in self._data:
            self._data[key] = History(value.index)

        self._data[key].append(value, meta=None)

    def __delitem__(self, key):
        self._data.pop(key)

    def drop(self, key: str):
        """
        Delete a flags column.

        Parameters
        ----------
        key : str
            column name

        Returns
        -------
        flags object with dropped column, not a copy
        """
        self.__delitem__(key)

    # ----------------------------------------------------------------------
    # accessor

    @property
    def history(self) -> _HistAccess:
        """
        Accessor for the flags history.

        Access via ``flags.history['var']``.
        To set a new history use ``flags.history['var'] = value``.
        The passed value must be a instance of History or must be convertible to a
        history.

        Returns
        -------
        history : History
            Accessor for the flags history

        See Also
        --------
        saqc.core.History : History storage class.
        """
        return _HistAccess(self)

    # ----------------------------------------------------------------------
    # copy

    def copy(self, deep=True):
        """
        Copy the flags container.

        Parameters
        ----------
        deep : bool, default True
            If False, a new reference to the Flags container is returned,
            otherwise the underlying data is also copied.

        Returns
        -------
        copy of flags
        """
        new = self._constructor()
        new._data = {c: h.copy(deep) for c, h in self._data.items()}
        return new

    def __copy__(self):
        return self.copy(deep=False)

    def __deepcopy__(self, memo=None):
        """
        Parameters
        ----------
        memo, default None
            Standard signature. Unused
        """
        return self.copy(deep=True)

    # ----------------------------------------------------------------------
    # transformation and representation

    def toDios(self) -> dios.DictOfSeries:
        """
        Transform the flags container to a ``dios.DictOfSeries``.

        Returns
        -------
        dios.DictOfSeries
        """
        di = dios.DictOfSeries(columns=self.columns)

        for k in self._data.keys():
            di[k] = self[k]

        return di.copy()

    def toFrame(self) -> pd.DataFrame:
        """
        Transform the flags container to a ``pd.DataFrame``.

        Returns
        -------
        pd.DataFrame
        """
        return self.toDios().to_df()

    def __repr__(self) -> str:
        return str(self.toDios()).replace("DictOfSeries", type(self).__name__)


def initFlagsLike(
    reference: Union[pd.Series, DictLike, Flags],
    name: str = None,
) -> Flags:
    """
    Create empty Flags, from an reference data structure.

    Parameters
    ----------
    reference : pd.DataFrame, pd.Series, dios.DictOfSeries, dict of pd.Series
        The reference structure to initialize for.

    name : str, default None
        Only respected if `reference` is of type ``pd.Series``.
        The column name that is used for the Flags. If ``None``
        the name of the series itself is taken, if it is unset,
        a ValueError is raised.

    Notes
    -----
    Implementation detail:

    The resulting Flags has not necessarily the exact same (inner) dimensions as the reference.
    This may happen, if the passed structure already holds History objects. Those are
    reduced 1D-DataFrame (1-column-History). Nevertheless the returned flags are perfectly suitable
    to be used in SaQC as flags container along with the passed reference structure (data).

    Returns
    -------
    flags: Flags
        a flags object,
    """
    result = {}

    if isinstance(reference, Flags):
        reference = reference._data

    if isinstance(reference, pd.Series):
        if name is None:
            name = reference.name
        if name is None:
            raise ValueError(
                "either the passed pd.Series must be named or a name must be passed"
            )
        if not isinstance(name, str):
            raise TypeError(f"name must be str not '{type(name).__name__}'")
        reference = reference.to_frame(name=name)

    for k, item in reference.items():

        if not isinstance(k, str):
            raise TypeError(
                f"cannot use '{k}' as a column name, currently only string keys are allowed"
            )
        if k in result:
            raise ValueError("reference must not have duplicate column names")
        if not isinstance(item, (pd.Series, History)):
            raise TypeError("items in reference must be of type pd.Series")

        result[k] = History(item.index)

    return Flags(result)<|MERGE_RESOLUTION|>--- conflicted
+++ resolved
@@ -70,12 +70,7 @@
 
     We create an empty instance, by calling ``Flags`` without any arguments and then add a column to it.
 
-<<<<<<< HEAD
-    >>> from saqc.constants import UNFLAGGED, BAD, DOUBT, UNTOUCHED
-    >>> from saqc.core.flags import Flags
-=======
     >>> from saqc.constants import UNFLAGGED, BAD, DOUBTFUL
->>>>>>> 829500fc
     >>> flags = Flags()
     >>> flags
     Empty Flags
