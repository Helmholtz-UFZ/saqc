#! /usr/bin/env python
# -*- coding: utf-8 -*-

<<<<<<< HEAD
import ast

import numpy as np

import pandas as pd

from saqc.core.config import Fields as F
from saqc.core.visitor import ConfigFunctionParser
from saqc.core.core import Func, FuncCtrl
from saqc.core.register import FUNC_MAP

from saqc.lib.tools import isQuoted

COMMENT = "#"
EMPTY = "None"


def _handleEmptyLines(df):
    if F.VARNAME not in df.columns:
        # at least the first line was empty, so we search the header
        df = df.reset_index()
        i = (df == F.VARNAME).first_valid_index()
        df.columns = df.iloc[i]
        df = df.iloc[i + 1 :]

    # mark empty lines
    mask = (df.isnull() | (df == "")).all(axis=1)
    df.loc[mask] = EMPTY
    return df


def _handleComments(df):
    # mark commented lines
    df.loc[df[F.VARNAME].str.startswith(COMMENT)] = EMPTY

    for col in df:
        try:
            df[col] = df[col].str.split(COMMENT, expand=True).iloc[:, 0].str.strip()
        except AttributeError:
            # NOTE:
            # if `df[col]` is not of type string, we know, that
            # there are no comments and the `.str` access fails
            pass

    return df


def _injectOptionalColumns(df):
    # inject optional columns
    if F.PLOT not in df:
        empty = (df == EMPTY).all(axis=1)
        df[F.PLOT] = "False"
        df[empty] = EMPTY
    return df


def _parseConfig(df, flagger):

    funcs = []
    for lineno, (_, target, expr, plot) in enumerate(df.itertuples()):
        if target == "None" or pd.isnull(target) or pd.isnull(expr):
            continue

        regex = False
        if isQuoted(target):
            regex = True
            target = target[1:-1]

        tree = ast.parse(expr, mode="eval")
        func_name, kwargs = ConfigFunctionParser(flagger).parse(tree.body)
        f = Func(
            field=kwargs.get("field", target),
            target=target,
            name=func_name,
            func=FUNC_MAP[func_name]["func"],
            kwargs=kwargs,
            regex=regex,
            ctrl=FuncCtrl(
                masking=FUNC_MAP[func_name]["masking"],
                plot=plot,
                lineno=lineno+2,
                expr=expr
            )
        )
        funcs.append(f)
    return funcs


def readConfig(fname, flagger):
    df = pd.read_csv(
        fname,
        sep=r"\s*;\s*",
        engine="python",
        dtype=str,
        quoting=3,
        keep_default_na=False,  # don't replace "" by nan
        skip_blank_lines=False,
    )

    df = _handleEmptyLines(df)
    df = _injectOptionalColumns(df)
    df = _handleComments(df)

    df[F.VARNAME] = df[F.VARNAME].replace(r"^\s*$", np.nan, regex=True)
    df[F.TEST] = df[F.TEST].replace(r"^\s*$", np.nan, regex=True)
    df[F.PLOT] = df[F.PLOT].replace({"False": "", EMPTY: "", np.nan: ""})
    df = df.astype({F.PLOT: bool})
    return _parseConfig(df, flagger)
=======
import io
import ast
from pathlib import Path
import pandas as pd

from saqc.core.core import SaQC
from saqc.core.visitor import ConfigFunctionParser
from saqc.lib.tools import isQuoted


COMMENT = "#"
SEPARATOR = ";"


def readFile(fname):

    fobj = (
        io.open(fname, "r", encoding="utf-8")
        if isinstance(fname, (str, Path))
        else fname
    )

    out = []
    for i, line in enumerate(fobj):
        row = line.strip().split(COMMENT, 1)[0]
        if not row:
            # skip over comment line
            continue

        parts = [p.strip() for p in row.split(SEPARATOR)]
        if len(parts) != 2:
            raise RuntimeError(
                "The configuration format expects exactly two columns, one "
                "for the variable name and one for the test to apply, but "
                f"in line {i} we got: \n'{line}'"
            )
        out.append(
            [
                i + 1,
            ]
            + parts
        )

    if isinstance(fname, str):
        fobj.close()

    df = pd.DataFrame(
        out[1:],
        columns=[
            "row",
        ]
        + out[0][1:],
    ).set_index("row")
    return df


def fromConfig(fname, *args, **kwargs):
    saqc = SaQC(*args, **kwargs)
    config = readFile(fname)

    for _, field, expr in config.itertuples():

        regex = False
        if isQuoted(field):
            field = field[1:-1]
            regex = True

        tree = ast.parse(expr, mode="eval")
        func, kwargs = ConfigFunctionParser().parse(tree.body)

        saqc = getattr(saqc, func)(field=field, regex=regex, **kwargs)

    return saqc
>>>>>>> f322a233
<|MERGE_RESOLUTION|>--- conflicted
+++ resolved
@@ -1,116 +1,6 @@
 #! /usr/bin/env python
 # -*- coding: utf-8 -*-
 
-<<<<<<< HEAD
-import ast
-
-import numpy as np
-
-import pandas as pd
-
-from saqc.core.config import Fields as F
-from saqc.core.visitor import ConfigFunctionParser
-from saqc.core.core import Func, FuncCtrl
-from saqc.core.register import FUNC_MAP
-
-from saqc.lib.tools import isQuoted
-
-COMMENT = "#"
-EMPTY = "None"
-
-
-def _handleEmptyLines(df):
-    if F.VARNAME not in df.columns:
-        # at least the first line was empty, so we search the header
-        df = df.reset_index()
-        i = (df == F.VARNAME).first_valid_index()
-        df.columns = df.iloc[i]
-        df = df.iloc[i + 1 :]
-
-    # mark empty lines
-    mask = (df.isnull() | (df == "")).all(axis=1)
-    df.loc[mask] = EMPTY
-    return df
-
-
-def _handleComments(df):
-    # mark commented lines
-    df.loc[df[F.VARNAME].str.startswith(COMMENT)] = EMPTY
-
-    for col in df:
-        try:
-            df[col] = df[col].str.split(COMMENT, expand=True).iloc[:, 0].str.strip()
-        except AttributeError:
-            # NOTE:
-            # if `df[col]` is not of type string, we know, that
-            # there are no comments and the `.str` access fails
-            pass
-
-    return df
-
-
-def _injectOptionalColumns(df):
-    # inject optional columns
-    if F.PLOT not in df:
-        empty = (df == EMPTY).all(axis=1)
-        df[F.PLOT] = "False"
-        df[empty] = EMPTY
-    return df
-
-
-def _parseConfig(df, flagger):
-
-    funcs = []
-    for lineno, (_, target, expr, plot) in enumerate(df.itertuples()):
-        if target == "None" or pd.isnull(target) or pd.isnull(expr):
-            continue
-
-        regex = False
-        if isQuoted(target):
-            regex = True
-            target = target[1:-1]
-
-        tree = ast.parse(expr, mode="eval")
-        func_name, kwargs = ConfigFunctionParser(flagger).parse(tree.body)
-        f = Func(
-            field=kwargs.get("field", target),
-            target=target,
-            name=func_name,
-            func=FUNC_MAP[func_name]["func"],
-            kwargs=kwargs,
-            regex=regex,
-            ctrl=FuncCtrl(
-                masking=FUNC_MAP[func_name]["masking"],
-                plot=plot,
-                lineno=lineno+2,
-                expr=expr
-            )
-        )
-        funcs.append(f)
-    return funcs
-
-
-def readConfig(fname, flagger):
-    df = pd.read_csv(
-        fname,
-        sep=r"\s*;\s*",
-        engine="python",
-        dtype=str,
-        quoting=3,
-        keep_default_na=False,  # don't replace "" by nan
-        skip_blank_lines=False,
-    )
-
-    df = _handleEmptyLines(df)
-    df = _injectOptionalColumns(df)
-    df = _handleComments(df)
-
-    df[F.VARNAME] = df[F.VARNAME].replace(r"^\s*$", np.nan, regex=True)
-    df[F.TEST] = df[F.TEST].replace(r"^\s*$", np.nan, regex=True)
-    df[F.PLOT] = df[F.PLOT].replace({"False": "", EMPTY: "", np.nan: ""})
-    df = df.astype({F.PLOT: bool})
-    return _parseConfig(df, flagger)
-=======
 import io
 import ast
 from pathlib import Path
@@ -183,5 +73,4 @@
 
         saqc = getattr(saqc, func)(field=field, regex=regex, **kwargs)
 
-    return saqc
->>>>>>> f322a233
+    return saqc