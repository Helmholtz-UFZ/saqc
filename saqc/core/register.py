--- conflicted
+++ resolved
@@ -1,16 +1,8 @@
 #!/usr/bin/env python
 from __future__ import annotations
-<<<<<<< HEAD
-from typing import Dict, List, Union, Tuple, Callable, Sequence
-from typing_extensions import Literal
-from functools import wraps
-import dataclasses
-from dios.dios.dios import DictOfSeries
-=======
 from typing import Dict, Union, Tuple, Callable, Sequence, Any
 from typing_extensions import Literal
 import functools
->>>>>>> cb4bb78c
 import numpy as np
 import pandas as pd
 import dios
@@ -25,28 +17,7 @@
 FUNC_MAP: Dict[str, Callable] = {}
 
 
-<<<<<<< HEAD
-
-@dataclasses.dataclass
-class CallState:
-    func: Callable
-    func_name: str
-
-    data: DictOfSeries
-    flags: Flags
-    field: List[str]
-    target: List[str] | None
-
-    args: tuple
-    kwargs: dict
-    dec_kwargs: dict
-
-    needs_squeezing: bool | None = None
-    needs_masking: bool | None = None
-    needs_demasking: bool | None = None
-    mthresh: float | None = None
-    mask: dios.DictOfSeries | None = None
-=======
+
 class FunctionWrapper:
     def __init__(
         self,
@@ -386,7 +357,6 @@
             data[c].iloc[unmask.index] = unmask
 
         return data
->>>>>>> cb4bb78c
 
 
 def register(
@@ -395,209 +365,13 @@
     multivariate: bool = False,
 ):
     def inner(func):
-<<<<<<< HEAD
-        func_name = func.__name__
-        func.__multivariate__ = multivariate
-
-        # executed if a register-decorated function is called,
-        # nevertheless if it is called plain or via `SaQC.func`.
-        @wraps(func)
-        def callWrapper(data, field, flags, *args, **kwargs):
-
-            state = CallState(
-                func=func,
-                func_name=func_name,
-                data=data,
-                flags=flags,
-                field=toSequence(field),
-                target=toSequence(kwargs.get("target", [])),
-                args=args,
-                kwargs=kwargs,
-                dec_kwargs=dec_kws,
-            )
-
-            if handles == "index":
-                # masking is possible, but demasking not,
-                # because the index may changed, same apply
-                # for squeezing the Flags
-                state.needs_squeezing = False
-                state.needs_demasking = False
-            else:  # handles == "data|flags"
-                state.needs_squeezing = True
-                state.needs_demasking = True
-
-            if datamask is None:
-                # if we have nothing to mask, we aso have nothing to UNmask
-                state.needs_masking = False
-                state.needs_demasking = False
-            else:
-                state.needs_masking = True
-
-            args, kwargs = _preCall(state)
-            result = func(*args, **kwargs)
-            return _postCall(result, state)
-
-        FUNC_MAP[func_name] = callWrapper
-        callWrapper._masking = datamask
-
-        return callWrapper
-=======
         wrapper = FunctionWrapper(func, handles, datamask, multivariate)
         FUNC_MAP[wrapper.func_name] = wrapper
         return wrapper
->>>>>>> cb4bb78c
 
     return inner
 
-
-<<<<<<< HEAD
-def _preCall(state: CallState):
-    """
-    Handler that runs before any call to a saqc-function.
-
-    This is called before each call to a saqc-function, nevertheless if it is
-    called via the SaQC-interface or plain by importing and direct calling.
-
-    See Also
-    --------
-    _postCall: runs after a saqc-function call
-
-    Returns
-    -------
-    args: tuple
-        arguments to be passed to the actual call
-    kwargs: dict
-        keyword-arguments to be passed to the actual call
-    """
-    # set the masking threshold in kwargs that are passed to the function
-    # but keep the call state's kwargs the original, because the threshold
-    # is also stored in `state.mthresh`
-    kwargs = state.kwargs.copy()
-    mthresh = _getMaskingThresh(kwargs)
-    kwargs["to_mask"] = mthresh
-    state.mthresh = mthresh
-    data, flags = state.data, state.flags
-
-    if state.needs_masking:
-        datamask_kw = state.dec_kwargs["datamask"]
-        # should we also mask a potential `target`?
-        columns = _getMaskingColumns(state.data, state.field, datamask_kw)
-        data, mask = _maskData(state.data, state.flags, columns, mthresh)
-        state.mask = mask
-
-    args = data, squeezeSequence(state.field), flags.copy(), *state.args
-
-    return args, kwargs
-
-
-def _postCall(result, old_state: CallState) -> FuncReturnT:
-    """
-    Handler that runs after any call to a saqc-function.
-
-    This is called after a call to a saqc-function, nevertheless if it was
-    called via the SaQC-interface or plain by importing and direct calling.
-
-    Parameters
-    ----------
-    result : tuple
-        the result from the called function, namely: data and flags
-
-    old_state : dict
-        control keywords from `_preCall`
-
-    Returns
-    -------
-    data, flags : dios.DictOfSeries, saqc.Flags
-    """
-    data, flags = result
-
-    if old_state.needs_squeezing:
-        flags = _squeezeFlags(flags, old_state)
-
-    if old_state.needs_demasking:
-        data = _unmaskData(data, old_state)
-
-    return data, flags
-
-
-def _getMaskingColumns(
-    data: dios.DictOfSeries, field: Sequence[str], datamask: str | None
-) -> pd.Index:
-    """
-    Return columns to mask, by `datamask` (decorator keyword)
-
-    Depending on the `datamask` kw, the following s returned:
-        * None : empty pd.Index
-        * 'all' : all columns from data
-        * 'field': single entry Index
-
-    Returns
-    -------
-    columns: pd.Index
-        Data columns that need to be masked.
-
-    Raises
-    ------
-    ValueError: if given datamask literal is not supported
-    """
-    if datamask is None:
-        return pd.Index([])
-    if datamask == "all":
-        return data.columns
-    if datamask == "field":
-        return pd.Index(field)
-
-    raise ValueError(f"wrong use of `register(datamask={repr(datamask)})`")
-
-
-def _getMaskingThresh(kwargs):
-    """
-    Check the correct usage of the `to_mask` keyword, iff passed, otherwise return a default.
-
-    Parameters
-    ----------
-    kwargs : dict
-        The kwargs that will be passed to the saqc-function, possibly contain ``to_mask``.
-
-    Returns
-    -------
-    threshold: float
-        All data gets masked, if the flags are equal or worse than the threshold.
-
-    Notes
-    -----
-    If ``to_mask`` is **not** in the kwargs, the threshold defaults to
-     - ``-np.inf``
-    If boolean ``to_mask`` is found in the kwargs, the threshold defaults to
-     - ``-np.inf``, if ``True``
-     - ``+np.inf``, if ``False``
-    If a floatish ``to_mask`` is found in the kwargs, this value is taken as the threshold.
-    """
-    if "to_mask" not in kwargs:
-        return UNFLAGGED
-
-    thresh = kwargs["to_mask"]
-
-    if not isinstance(thresh, (bool, float, int)):
-        raise TypeError(f"'to_mask' must be of type bool or float")
-
-    if thresh is True:  # masking ON
-        thresh = UNFLAGGED
-
-    if thresh is False:  # masking OFF
-        thresh = np.inf
-
-    thresh = float(thresh)  # handle int
-
-    return thresh
-
-
-def _isflagged(
-    flagscol: Union[np.array, pd.Series], thresh: float
-) -> Union[np.array, pd.Series]:
-=======
 def _isflagged(flagscol: np.ndarray | pd.Series, thresh: float) -> np.array | pd.Series:
->>>>>>> cb4bb78c
     """
     Return a mask of flags accordingly to `thresh`. Return type is same as flags.
     """
@@ -607,151 +381,4 @@
     if thresh == UNFLAGGED:
         return flagscol > UNFLAGGED
 
-<<<<<<< HEAD
     return flagscol >= thresh
-
-
-def _squeezeFlags(flags: Flags, old_state: CallState):
-    """
-    Generate flags from the temporary result-flags and the original flags.
-
-    Parameters
-    ----------
-    flags : Flags
-        The flags-frame, which is the result from a saqc-function
-
-    old_state : CallState
-        The state before the saqc-function was called
-
-    Returns
-    -------
-    Flags
-    """
-    out = old_state.flags.copy()
-    meta = {
-        "func": old_state.func_name,
-        "args": old_state.args,
-        "kwargs": old_state.kwargs,
-    }
-    new_columns = flags.columns.difference(old_state.flags.columns)
-
-    if old_state.dec_kwargs["datamask"] in (None, "all"):
-        columns = flags.columns
-    else:  # field or target
-        columns = pd.Index(old_state.target or old_state.field)
-
-    for col in columns.union(new_columns):
-
-        if col not in out:  # ensure existence
-            out.history[col] = History(index=flags.history[col].index)
-
-        old_history = out.history[col]
-        new_history = flags.history[col]
-
-        # We only want to add columns, that were appended during the last function
-        # call. If no such columns exist, we end up with an empty new_history.
-        start = len(old_history.columns)
-        new_history = _sliceHistory(new_history, slice(start, None))
-
-        # NOTE:
-        # Nothing to update -> i.e. a function did not set any flags at all.
-        # This has implications for function writers: early returns out of
-        # functions before `flags.__getitem__` was called once, make the
-        # function call invisable to the flags/history machinery and likely
-        # break translation schemes such as the `PositionalTranslator`
-        if new_history.empty:
-            continue
-
-        squeezed = new_history.max(raw=True)
-        out.history[col] = out.history[col].append(squeezed, meta=meta)
-
-    return out
-
-
-def _maskData(
-    data: dios.DictOfSeries, flags: Flags, columns: Sequence[str], thresh: float
-) -> Tuple[dios.DictOfSeries, dios.DictOfSeries]:
-    """
-    Mask data with Nans, if the flags are worse than a threshold.
-        - mask only passed `columns` (preselected by `datamask`-kw from decorator)
-
-    Returns
-    -------
-    masked : dios.DictOfSeries
-        masked data, same dim as original
-    mask : dios.DictOfSeries
-        dios holding iloc-data-pairs for every column in `data`
-    """
-    mask = dios.DictOfSeries(columns=columns)
-
-    # we use numpy here because it is faster
-    for c in columns:
-        col_mask = _isflagged(flags[c].to_numpy(), thresh)
-
-        if col_mask.any():
-            col_data = data[c].to_numpy(dtype=np.float64)
-
-            mask[c] = pd.Series(col_data[col_mask], index=np.where(col_mask)[0])
-
-            col_data[col_mask] = np.nan
-            data[c] = col_data
-
-    return data, mask
-
-
-def _unmaskData(data: dios.DictOfSeries, old_state: CallState) -> dios.DictOfSeries:
-    """
-    Restore the masked data.
-
-    Notes
-    -----
-    Even if this returns data, it works inplace !
-    """
-    # we have two options to implement this:
-    #
-    # =================================
-    # set new data on old
-    # =================================
-    # col in old, in masked, in new:
-    #    index differ : old <- new (replace column)
-    #    else         : old <- new (set on masked: ``old[masked & new.notna()] = new``)
-    # col in new only : old <- new (create column)
-    # col in old only : old (delete column)
-    #
-    #
-    # =================================
-    # set old data on new (implemented)
-    # =================================
-    # col in old, in masked, in new :
-    #    index differ : new (keep column)
-    #    else         : new <- old (set on masked, ``new[masked & new.isna()] = old``)
-    # col in new only : new (keep column)
-    # col in old only : new (ignore, was deleted)
-
-    # in old, in masked, in new
-    columns = old_state.mask.columns.intersection(data.columns)
-
-    for c in columns:
-
-        # ignore
-        if data[c].empty or old_state.mask[c].empty:
-            continue
-
-        # get the positions of values to unmask
-        candidates = old_state.mask[c]
-        # if the mask was removed during the function call, don't replace
-        unmask = candidates[data[c].iloc[candidates.index].isna().to_numpy()]
-        if unmask.empty:
-            continue
-        data[c].iloc[unmask.index] = unmask
-
-    return data
-
-
-def _sliceHistory(history: History, sl: slice) -> History:
-    history.hist = history.hist.iloc[:, sl]
-    history.meta = history.meta[sl]
-    return history
-=======
-    return flagscol >= thresh
->>>>>>> cb4bb78c
