--- conflicted
+++ resolved
@@ -22,10 +22,7 @@
 import scipy.stats as st
 import saqc.lib.ts_operators as ts_ops
 
-<<<<<<< HEAD
 
-=======
->>>>>>> 7a633ab5
 #: Internal :py:mod:`flag level constant <saqc.constants>`.
 #: When returned by a test, it indicates, that the test did not consider to flag the respective value
 UNTOUCHED = np.nan
@@ -48,10 +45,7 @@
 BAD = 255.0
 
 DOUBT = DOUBTFUL  #: Alias for :py:const:`DOUBTFUL <saqc.constants.DOUBTFUL>`.
-<<<<<<< HEAD
-=======
 
->>>>>>> 7a633ab5
 
 ENVIRONMENT = {
     # Not A number Constant.
