--- conflicted
+++ resolved
@@ -43,11 +43,7 @@
 #: , evaluating to the highest (internal) flag level available.
 BAD = 255.0
 
-<<<<<<< HEAD
 DOUBT = DOUBTFUL  #: Alias for :py:const:`DOUBTFUL <saqc.constants.DOUBTFUL>`.
-=======
-# aliases
-DOUBT = DOUBTFUL
 
 ENVIRONMENT = {
     "NAN": np.nan,
@@ -80,5 +76,4 @@
     "BAD": BAD,
     "UNFLAGGED": UNFLAGGED,
     "DOUBTFUL": DOUBTFUL,
-}
->>>>>>> 3b3c84ff
+}