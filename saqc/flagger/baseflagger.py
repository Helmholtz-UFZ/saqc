#! /usr/bin/env python
# -*- coding: utf-8 -*-

import operator as op
from typing import Any, Optional

import numpy as np
import pandas as pd

from ..lib.types import PandasLike, ArrayLike, T
from ..lib.tools import *

COMPARATOR_MAP = {
    "==": op.eq,
    ">=": op.ge,
    ">": op.gt,
    "<=": op.le,
    "<": op.lt,
}


class Flags(pd.CategoricalDtype):
    def __init__(self, flags):
        # NOTE: all flag schemes need to support
        #       at least 3 flag categories:
        #       * unflagged
        #       * good
        #       * bad
        assert len(flags) > 2
        super().__init__(flags, ordered=True)

    def unflagged(self):
        return self[0]

    def good(self):
        return self[1]

    def bad(self):
        return self[-1]

    def suspicious(self):
        return self[2:-1]

    def __getitem__(self, idx):
        return self.categories[idx]


class BaseFlagger:
<<<<<<< HEAD
    def __init__(self, flag_categories):
        self.categories = Flags(flag_categories)
=======
    def __init__(self, flags):
        self.signature = ("flag", "force")
        self.categories = Flags(flags)
>>>>>>> 16045eec

    def initFlags(self, data: pd.DataFrame):
        check_isdf(data, 'data', allow_multiindex=False)
        flags = pd.DataFrame(data=self.categories[0], index=data.index, columns=data.columns)
        return self._assureDtype(flags)

<<<<<<< HEAD
    def isFlagged(self, flags, field=None, loc=None, iloc=None, flag=None, comparator: str = ">", **kwargs):
        """
        Return bool information on flags.

        :param flags: pd.Dataframe only
        :param field: None or str. Labelbased column indexer.
        :return: pd.Dataframe if field is None, pd.Series otherwise
        """
=======
    def isFlagged(self, flags: PandasLike, flag: T = None, comparator: str = ">") -> PandasLike:
        # NOTE: I dislike the comparator default, as it does not comply with
        #       the setFlag defautl behaviour, which is not changable, btw
        check_ispdlike(flags, 'flags', allow_multiindex=False)
        flags = self._assureDtype(flags)
>>>>>>> 16045eec
        flag = self.GOOD if flag is None else self._checkFlag(flag)
        flags = self.getFlags(flags, field, loc, iloc, **kwargs)
        cp = COMPARATOR_MAP[comparator]
        flagged = pd.notna(flags) & cp(flags, flag)
        return flagged

    def getFlags(self, flags, field=None, loc=None, iloc=None, **kwargs):
        """
        Return flags information.

        :param flags: pd.Dataframe only
        :param field: None or str. Labelbased column indexer.
        :param loc: mask or bool-array or Series used as row indexer (see. [1]). Mutual exclusive with `iloc`
        :param iloc: mask or bool-array or int-array used as relative row indexer (see. [2]).
            Mutual exclusive with `loc`
        :param kwargs: unused

        :return: pd.Dataframe if field is None, pd.Series otherwise

        Note: [1] https://pandas.pydata.org/pandas-docs/stable/reference/api/pandas.DataFrame.loc.html

        Note: [2] https://pandas.pydata.org/pandas-docs/stable/reference/api/pandas.DataFrame.iloc.html
        """
        flags = flags.copy()
        flags = self._checkFlags(flags, **kwargs)
        flags = self._reduceColumns(flags, **kwargs)
        flags = self._reduceRows(flags, field, loc, iloc, **kwargs)
        flags = self._assureDtype(flags, field, **kwargs)
        return flags

    def setFlags(self, flags, field, loc=None, iloc=None, flag=None, force=False, **kwargs):
        # in: df, out: df, can modify just one (!) (flag-)column
        if field is None:
            raise ValueError('field cannot be None')
        flags = flags.copy()
        dest = self._checkFlags(flags, **kwargs)
        dest = self._reduceColumns(dest, **kwargs)
        dest_len = len(dest)
        dest = self._reduceRows(dest, field, loc, iloc, **kwargs)
        dest = self._assureDtype(dest, field, **kwargs)
        assert isinstance(dest, pd.Series)

        # prepare src
        src = self.BAD if flag is None else self._checkFlag(flag, allow_series=True, lenght=dest_len)
        if not isinstance(src, pd.Series):
            src = pd.Series(data=src, index=dest.index)
        src = self._reduceRows(src, None, loc, iloc, **kwargs)
        src = self._assureDtype(src, **kwargs)

        # now src and dest are equal-length pd.Series with correct categorical dtype
        # assert isinstance(dest, pd.Series) and isinstance(src, pd.Series) and len(src) == len(dest)
        if force:
            idx = dest.index
        else:
            mask = dest < src
            idx = dest[mask].index
            src = src[mask]

        flags = self._writeFlags(flags, idx, field, src, **kwargs)
        return self._assureDtype(flags, field, **kwargs)

    def clearFlags(self, flags, field, loc=None, iloc=None, **kwargs):
<<<<<<< HEAD
        if field is None:
            raise ValueError('field cannot be None')
        flags = flags.copy()
        f = self.getFlags(flags, field, loc, iloc, **kwargs)
        flags = self._writeFlags(flags, f.index, field, flag=self.UNFLAGGED, **kwargs)
        return self._assureDtype(flags)
=======
        check_isdf(flags, 'flags', allow_multiindex=False)
        out = flags.copy()
        flags_loc, rows, col = self._getIndexer(out, field, loc, iloc)
        flags_loc[rows, col] = self.UNFLAGGED
        return self._assureDtype(out, field)
>>>>>>> 16045eec

    def _reduceColumns(self, df, field=None, **kwargs) -> pd.DataFrame:
        # in: ?, out: df
        return df

    def _reduceRows(self, df_or_ser, field, loc, iloc, **kwargs) -> pd.DataFrame:
        # in: df, out: df(w/. field), ser(w/o. field), reduced in rows, mismatched loc/iloc: empty df/ser
        df_or_ser = df_or_ser if field is None else df_or_ser[field]
        if loc is not None and iloc is not None:
            raise ValueError("params `loc` and `iloc` are mutual exclusive")
        elif loc is not None and iloc is None:
            return df_or_ser.loc[loc]
        elif loc is None and iloc is not None:
            return df_or_ser.iloc[iloc]
        elif loc is None and iloc is None:
            return df_or_ser

    def _writeFlags(self, flags, rowindex, field, flag, **kwargs):
        # in: df, out: df, w/ modified values
        flags.loc[rowindex, field] = flag
        return flags

    def _checkFlags(self, flags, **kwargs):
        check_isdf(flags, argname='flags')
        return flags

    def _checkFlag(self, flag, allow_series=False, lenght=None):
        if flag is None:
            raise ValueError("flag cannot be None")

        if isinstance(flag, pd.Series):
            if not allow_series:
                raise TypeError('series of flags are not allowed here')

            if not self._isSelfCategoricalType(flag):
                raise TypeError(f"flag(-series) is not of expected '{self.categories}'-dtype with ordered categories "
                                f"{list(self.categories.categories)}, '{flag.dtype}'-dtype was passed.")

            assert lenght is not None, 'faulty Implementation, length param must be given if flag is a series'
            if len(flag) != lenght:
                raise ValueError(f'length of flags ({lenght}) and flag ({len(flag)}) must match, if flag is '
                                 f'a series')

        elif not self._isSelfCategoricalType(flag):
            raise TypeError(f"Invalid flag '{flag}'. Possible choices are {list(self.categories.categories)}")

        return flag

    def _assureDtype(self, flags, field=None, **kwargs):
        # in: df/ser, out: df/ser, affect only the minimal set of columns
        if isinstance(flags, pd.Series):
            return flags if self._isSelfCategoricalType(flags) else flags.astype(self.categories)

        elif isinstance(flags, pd.DataFrame):
            if field is None:
                for c in flags:
                    flags[c] = self._assureDtype(flags[c], **kwargs)
            else:
                flags[field] = self._assureDtype(flags[field], **kwargs)
        else:
            raise NotImplementedError

        return flags

    def _isSelfCategoricalType(self, f) -> bool:
        if isinstance(f, pd.Series):
            return isinstance(f.dtype, pd.CategoricalDtype) and f.dtype == self.categories
        else:
            return f in self.categories

    def nextTest(self):
        pass

    @property
    def UNFLAGGED(self):
        return self.categories.unflagged()

    @property
    def GOOD(self):
        return self.categories.good()

    @property
    def BAD(self):
        return self.categories.bad()

    @property
    def SUSPICIOUS(self):
        return self.categories.suspicious()<|MERGE_RESOLUTION|>--- conflicted
+++ resolved
@@ -46,21 +46,15 @@
 
 
 class BaseFlagger:
-<<<<<<< HEAD
-    def __init__(self, flag_categories):
-        self.categories = Flags(flag_categories)
-=======
     def __init__(self, flags):
         self.signature = ("flag", "force")
         self.categories = Flags(flags)
->>>>>>> 16045eec
 
     def initFlags(self, data: pd.DataFrame):
         check_isdf(data, 'data', allow_multiindex=False)
         flags = pd.DataFrame(data=self.categories[0], index=data.index, columns=data.columns)
         return self._assureDtype(flags)
 
-<<<<<<< HEAD
     def isFlagged(self, flags, field=None, loc=None, iloc=None, flag=None, comparator: str = ">", **kwargs):
         """
         Return bool information on flags.
@@ -69,13 +63,8 @@
         :param field: None or str. Labelbased column indexer.
         :return: pd.Dataframe if field is None, pd.Series otherwise
         """
-=======
-    def isFlagged(self, flags: PandasLike, flag: T = None, comparator: str = ">") -> PandasLike:
         # NOTE: I dislike the comparator default, as it does not comply with
         #       the setFlag defautl behaviour, which is not changable, btw
-        check_ispdlike(flags, 'flags', allow_multiindex=False)
-        flags = self._assureDtype(flags)
->>>>>>> 16045eec
         flag = self.GOOD if flag is None else self._checkFlag(flag)
         flags = self.getFlags(flags, field, loc, iloc, **kwargs)
         cp = COMPARATOR_MAP[comparator]
@@ -138,20 +127,12 @@
         return self._assureDtype(flags, field, **kwargs)
 
     def clearFlags(self, flags, field, loc=None, iloc=None, **kwargs):
-<<<<<<< HEAD
         if field is None:
             raise ValueError('field cannot be None')
         flags = flags.copy()
         f = self.getFlags(flags, field, loc, iloc, **kwargs)
         flags = self._writeFlags(flags, f.index, field, flag=self.UNFLAGGED, **kwargs)
         return self._assureDtype(flags)
-=======
-        check_isdf(flags, 'flags', allow_multiindex=False)
-        out = flags.copy()
-        flags_loc, rows, col = self._getIndexer(out, field, loc, iloc)
-        flags_loc[rows, col] = self.UNFLAGGED
-        return self._assureDtype(out, field)
->>>>>>> 16045eec
 
     def _reduceColumns(self, df, field=None, **kwargs) -> pd.DataFrame:
         # in: ?, out: df
