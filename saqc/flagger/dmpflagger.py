--- conflicted
+++ resolved
@@ -59,7 +59,6 @@
         flags.loc[rowindex, field] = flag, cause, comment
         return flags
 
-<<<<<<< HEAD
     def _reduceColumns(self, flags, field=None, loc=None, iloc=None, **kwargs):
         flags = flags.xs(FlagFields.FLAG, level=ColumnLevels.FLAGS, axis=1)
         return flags
@@ -78,21 +77,4 @@
                 flags[c] = super()._assureDtype(flags[c])
         else:
             flags = super()._assureDtype(flags, field)
-=======
-    def clearFlags(self, flags, field, loc=None, iloc=None, **kwargs):
-        check_isdfmi(flags, 'flags')
-        out = flags.copy()
-        indexer, rows, col = self._getIndexer(out, field, loc, iloc)
-        indexer[rows, col] = self.UNFLAGGED
-        return self._assureDtype(out, field)
-
-    def _assureDtype(self, flags, field=None):
-        if field is None:
-            if isinstance(flags, pd.Series):  # we got a series
-                flags = super()._assureDtype(flags, None)
-            else:  # we got a df with a multi-index
-                flags = flags.astype({c: self.categories for c in flags.columns if FlagFields.FLAG in c})
-        elif not isinstance(flags[(field, FlagFields.FLAG)].dtype, pd.CategoricalDtype):
-            flags[(field, FlagFields.FLAG)] = flags[(field, FlagFields.FLAG)].astype(self.categories)
->>>>>>> 16045eec
         return flags