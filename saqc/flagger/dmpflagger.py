#! /usr/bin/env python
# -*- coding: utf-8 -*-
import subprocess
import json
from copy import deepcopy
from collections import OrderedDict
from typing import Sequence

import pandas as pd

from .simpleflagger import SimpleFlagger
from .categoricalflagger import CategoricalBaseFlagger, PandasLike
from ..lib.tools import *


class Keywords:
    VERSION = "$version"


class FlagFields:
    FLAG = "quality_flag"
    CAUSE = "quality_cause"
    COMMENT = "quality_comment"


class ColumnLevels:
    VARIABLES = "variables"
    FLAGS = "flags"


FLAGS = ["NIL", "OK", "DOUBTFUL", "BAD"]


class DmpFlagger(CategoricalBaseFlagger):

    def __init__(self):
        super().__init__(FLAGS)
        self.flags_fields = [FlagFields.FLAG, FlagFields.CAUSE, FlagFields.COMMENT]
        version = subprocess.run("git describe --tags --always --dirty",
                                 shell=True, check=False, stdout=subprocess.PIPE).stdout
        self.project_version = version.decode().strip()
        self.signature = ("flag", "comment", "cause", "force")
        self._flags = None

    def _getColumns(self, cols, fields: Sequence=None):
        if fields is None:
            fields = self.flags_fields
        return pd.MultiIndex.from_product(
            [cols, fields],
            names=[ColumnLevels.VARIABLES, ColumnLevels.FLAGS])

    def initFlags(self, data: pd.DataFrame, **kwargs) -> pd.DataFrame:
        check_isdf(data, 'data', allow_multiindex=False)
        colindex = self._getColumns(data.columns)
        flags = pd.DataFrame(data=self.UNFLAGGED, columns=colindex, index=data.index)
<<<<<<< HEAD
        self._flags = self._assureDtype(flags)
        return self

    def initFromFlags(self, flags: pd.DataFrame):
        if not isinstance(flags, pd.DataFrame):
            raise TypeError("expected a pandas.DataFrame")
        if not isinstance(flags.columns, pd.MultiIndex):
            flags = (flags
                     .T.set_index(keys=self._getColumns(flags.columns, [FlagFields.FLAG])).T
                     .reindex(columns=self._getColumns(flags.columns)))
        out = deepcopy(self)
        out._flags = out._assureDtype(flags)
        return out

    def _assureDtype(self, flags):
        # NOTE: building up new DataFrames is significantly
        #       faster than assigning into existing ones
        tmp = OrderedDict()
        for (var, flag_field) in flags.columns:
            col_data = flags[(var, flag_field)]
            if flag_field == FlagFields.FLAG:
                col_data = col_data.astype(self.categories)
            tmp[(var, flag_field)] = col_data
        return pd.DataFrame(tmp, columns=flags.columns, index=flags.index)

    def getFlags(self, field=None, loc=None, iloc=None, **kwargs):
        field = field or slice(None)
        mask = self._locatorMask(field, loc, iloc)
        flags = self._flags.xs(FlagFields.FLAG, level=ColumnLevels.FLAGS, axis=1).copy()
        return super()._assureDtype(flags.loc[mask, field])

    def setFlags(self, field, loc=None, iloc=None, flag=None, force=False, comment='', cause='', **kwargs):

        flag = self.BAD if flag is None else flag

        comment = json.dumps({"comment": comment,
                              "commit": self.project_version,
                              "test": kwargs.get("func_name", "")})

        this = self.getFlags(field=field)
        other = self._broadcastFlags(field=field, flag=flag)
        mask = self._locatorMask(field, loc, iloc)
        if not force:
            mask &= (this < other).values

        out = deepcopy(self)
        out._flags.loc[mask, field] = other[mask], cause, comment
        return out
        # self._flags.loc[mask, field] = other[mask], cause, comment
        # return self
=======
        return self._assureDtype(flags)

    def setFlags(self, flags, field, loc=None, iloc=None, flag=None, force=False, comment='', cause='', **kwargs):
        comment = json.dumps(dict(comment=comment, commit=self.project_version, test=kwargs.get("func_name", "")))
        # call is redirected to self._writeFlags()
        return super().setFlags(flags, field, loc, iloc, flag, force, comment=comment, cause=cause)

    def clearFlags(self, flags, field, loc=None, iloc=None, **kwargs):
        # call is redirected to self._writeFlags()
        kwargs.pop('cause', None), kwargs.pop('comment', None)
        flags = super().clearFlags(flags, field, loc=loc, iloc=iloc,
                                   cause=self.UNFLAGGED, comment=self.UNFLAGGED, **kwargs)
        return flags

    def _writeFlags(self, flags, field, rowindex, values, cause=None, comment=None, **kwargs):
        assert comment is not None and cause is not None
        flags.loc[rowindex, field] = values, cause, comment
        return flags

    def _reduceColumns(self, flags, field=None, **kwargs):
        flags = flags.xs(FlagFields.FLAG, level=ColumnLevels.FLAGS, axis=1)
        return super()._reduceColumns(flags, field, **kwargs)

    def _checkFlags(self, flags, **kwargs):
        check_isdfmi(flags, argname='flags')
        return flags

    def _assureDtype(self, flags, field=None, **kwargs):
        if isinstance(flags, pd.DataFrame) and isinstance(flags.columns, pd.MultiIndex):
            if field is None:
                cols = [c for c in flags.columns if FlagFields.FLAG in c]
            else:
                cols = [(field, FlagFields.FLAG)]
            for c in cols:
                flags[c] = super()._assureDtype(flags[c])
        else:
            flags = super()._assureDtype(flags, field)
        return flags
>>>>>>> 358a6443
<|MERGE_RESOLUTION|>--- conflicted
+++ resolved
@@ -4,9 +4,10 @@
 import json
 from copy import deepcopy
 from collections import OrderedDict
-from typing import Sequence
+from typing import Sequence, Union, TypeVar
 
 import pandas as pd
+import numpy as np
 
 from .simpleflagger import SimpleFlagger
 from .categoricalflagger import CategoricalBaseFlagger, PandasLike
@@ -28,6 +29,16 @@
     FLAGS = "flags"
 
 
+T = TypeVar("T")
+def _toSequence(value: Union[T, Sequence[T]],
+                default: Union[T, Sequence[T]] = None) -> Sequence[T]:
+    if value is None:
+        value = default
+    if np.isscalar(value):
+        value = [value]
+    return value
+
+
 FLAGS = ["NIL", "OK", "DOUBTFUL", "BAD"]
 
 
@@ -42,18 +53,26 @@
         self.signature = ("flag", "comment", "cause", "force")
         self._flags = None
 
-    def _getColumns(self, cols, fields: Sequence=None):
-        if fields is None:
-            fields = self.flags_fields
+    def _getColumns(self,
+                    cols: Union[str, Sequence[str]],
+                    fields: Union[str, Sequence[str]] = None) -> pd.MultiIndex:
+        cols = _toSequence(cols)
+        fields = _toSequence(fields, self.flags_fields)
         return pd.MultiIndex.from_product(
             [cols, fields],
             names=[ColumnLevels.VARIABLES, ColumnLevels.FLAGS])
+
+    def getFlagger(self, field=None, loc=None, iloc=None):
+        # NOTE: we need to preserve all indexing levels
+        out = super().getFlagger(field, loc, iloc)
+        cols = _toSequence(field, self._flags.columns.levels[0])
+        out._flags.columns = self._getColumns(cols)
+        return out
 
     def initFlags(self, data: pd.DataFrame, **kwargs) -> pd.DataFrame:
         check_isdf(data, 'data', allow_multiindex=False)
         colindex = self._getColumns(data.columns)
         flags = pd.DataFrame(data=self.UNFLAGGED, columns=colindex, index=data.index)
-<<<<<<< HEAD
         self._flags = self._assureDtype(flags)
         return self
 
@@ -75,7 +94,7 @@
         for (var, flag_field) in flags.columns:
             col_data = flags[(var, flag_field)]
             if flag_field == FlagFields.FLAG:
-                col_data = col_data.astype(self.categories)
+                col_data = col_data.astype(self.dtype)
             tmp[(var, flag_field)] = col_data
         return pd.DataFrame(tmp, columns=flags.columns, index=flags.index)
 
@@ -87,7 +106,7 @@
 
     def setFlags(self, field, loc=None, iloc=None, flag=None, force=False, comment='', cause='', **kwargs):
 
-        flag = self.BAD if flag is None else flag
+        flag = self.BAD if flag is None else self._checkFlag(flag)
 
         comment = json.dumps({"comment": comment,
                               "commit": self.project_version,
@@ -101,46 +120,4 @@
 
         out = deepcopy(self)
         out._flags.loc[mask, field] = other[mask], cause, comment
-        return out
-        # self._flags.loc[mask, field] = other[mask], cause, comment
-        # return self
-=======
-        return self._assureDtype(flags)
-
-    def setFlags(self, flags, field, loc=None, iloc=None, flag=None, force=False, comment='', cause='', **kwargs):
-        comment = json.dumps(dict(comment=comment, commit=self.project_version, test=kwargs.get("func_name", "")))
-        # call is redirected to self._writeFlags()
-        return super().setFlags(flags, field, loc, iloc, flag, force, comment=comment, cause=cause)
-
-    def clearFlags(self, flags, field, loc=None, iloc=None, **kwargs):
-        # call is redirected to self._writeFlags()
-        kwargs.pop('cause', None), kwargs.pop('comment', None)
-        flags = super().clearFlags(flags, field, loc=loc, iloc=iloc,
-                                   cause=self.UNFLAGGED, comment=self.UNFLAGGED, **kwargs)
-        return flags
-
-    def _writeFlags(self, flags, field, rowindex, values, cause=None, comment=None, **kwargs):
-        assert comment is not None and cause is not None
-        flags.loc[rowindex, field] = values, cause, comment
-        return flags
-
-    def _reduceColumns(self, flags, field=None, **kwargs):
-        flags = flags.xs(FlagFields.FLAG, level=ColumnLevels.FLAGS, axis=1)
-        return super()._reduceColumns(flags, field, **kwargs)
-
-    def _checkFlags(self, flags, **kwargs):
-        check_isdfmi(flags, argname='flags')
-        return flags
-
-    def _assureDtype(self, flags, field=None, **kwargs):
-        if isinstance(flags, pd.DataFrame) and isinstance(flags.columns, pd.MultiIndex):
-            if field is None:
-                cols = [c for c in flags.columns if FlagFields.FLAG in c]
-            else:
-                cols = [(field, FlagFields.FLAG)]
-            for c in cols:
-                flags[c] = super()._assureDtype(flags[c])
-        else:
-            flags = super()._assureDtype(flags, field)
-        return flags
->>>>>>> 358a6443
+        return out