#! /usr/bin/env python
# -*- coding: utf-8 -*-

from collections import OrderedDict
from copy import deepcopy

import pandas as pd

from saqc.flagger.baseflagger import BaseFlagger
from saqc.lib.tools import check_isdf


class Flags(pd.CategoricalDtype):
    def __init__(self, flags):
        # NOTE: all flag schemes need to support
        #       at least 3 flag categories:
        #       * unflagged
        #       * good
        #       * bad
        assert len(flags) > 2
        super().__init__(flags, ordered=True)


class CategoricalBaseFlagger(BaseFlagger):

    def __init__(self, flags):
        super().__init__(dtype=Flags(flags))
        self._categories = self.dtype.categories
        self.signature = ("flag", "force")

<<<<<<< HEAD
    def initFlags(self, data=None, flags=None):
        if data is not None:
            return self._initFromData(data)
        elif flags is not None:
            return self._initFromFlags(flags)
        else:
            raise TypeError("either 'data' or 'flags' are required")
=======
    def initFlags(self, data: pd.DataFrame):
        isDataframeCheck(data, 'data', allow_multiindex=False)
        flags = pd.DataFrame(data=self.UNFLAGGED, index=data.index, columns=data.columns)
        return self._assureDtype(flags)
>>>>>>> 9de17500

    def _initFromData(self, data: pd.DataFrame):
        check_isdf(data, 'data', allow_multiindex=False)
        flags = pd.DataFrame(
            data=self.UNFLAGGED, index=data.index, columns=data.columns)
        self._flags = self._assureDtype(flags)
        return self

    def _initFromFlags(self, flags: pd.DataFrame):
        check_isdf(flags, 'flags', allow_multiindex=False)
        out = deepcopy(self)
        out._flags = out._assureDtype(flags)
        return out

    def getFlags(self, field=None, loc=None, iloc=None, **kwargs):
        flags = super().getFlags(field, loc, iloc)
        return self._assureDtype(flags)

<<<<<<< HEAD
    def setFlags(self, field, loc=None, iloc=None, flag=None, force=False, **kwargs):
        return super().setFlags(
            field=field, loc=loc, iloc=iloc,
            flag=self._checkFlag(flag), force=force,
            **kwargs)

    def isFlagged(self, field=None, loc=None, iloc=None, flag=None, comparator: str = ">", **kwargs):
        return super().isFlagged(
            field=field, loc=loc, iloc=iloc,
            flag=self._checkFlag(flag), comparator=comparator,
            **kwargs)

    def _assureDtype(self, flags):
        # NOTE: building up new DataFrames is significantly
        #       faster than assigning into existing ones
=======
    def _reduceRows(self, df_or_ser, loc, iloc, **kwargs) -> pd.DataFrame:
        prelen = len(df_or_ser)
        df_or_ser = super()._reduceRows(df_or_ser, loc, iloc)
        if prelen == len(df_or_ser):
            # this is a cheap OPTIMISATION, and works because we only
            # loose the dtype if all values was overwritten
            df_or_ser = self._assureDtype(df_or_ser)
        return df_or_ser

    def _checkFlags(self, flags, **kwargs):
        isDataframeCheck(flags, argname='flags')
        return flags

    def _checkFlag(self, flag, allow_series=False, lenght=None):
        if flag is None:
            raise ValueError("flag cannot be None")

        if isinstance(flag, pd.Series):
            if not allow_series:
                raise TypeError('series of flags are not allowed here')

            if not self._isDtype(flag.dtype):
                raise TypeError(f"flag-series is not of expected dtype {self.dtype}, instead a series with " 
                                f"{flag.dtype} dtype was passed.")

            assert lenght is not None, 'faulty Implementation, length param must be given if flag is a series'
            if len(flag) != lenght:
                raise ValueError(f'length of flags ({lenght}) and flag ({len(flag)}) must match, if flag is '
                                 f'a series')

        elif flag not in self._categories:
            raise TypeError(f"Invalid flag '{flag}'. Possible choices are {list(self._categories)}")

        return flag

    def _assureDtype(self, flags, field=None, **kwargs):
        # in: df/ser, out: df/ser, affect only the minimal set of columns
>>>>>>> 9de17500
        if isinstance(flags, pd.Series):
            return flags.astype(self.dtype)
        tmp = OrderedDict()
        for c in flags.columns:
            tmp[c] = flags[c].astype(self.dtype)
        return pd.DataFrame(tmp)

    def _isCategorical(self, f) -> bool:
        """
        not needed here, move out
        """
        if isinstance(f, pd.Series):
            return isinstance(f.dtype, pd.CategoricalDtype) and f.dtype == self.dtype
        return f in self.dtype.categories

    def _checkFlag(self, flag):
        if flag is not None and not self._isCategorical(flag):
            raise TypeError(
                f"invalid flag '{flag}', possible choices are '{list(self.dtype.categories)}'")
        return flag

    def nextTest(self):
        pass

    @property
    def UNFLAGGED(self):
        return self._categories[0]

    @property
    def GOOD(self):
        return self._categories[1]

    @property
    def BAD(self):
        return self._categories[-1]

    def isSUSPICIOUS(self, flag):
        return flag in self._categories[2:-1]<|MERGE_RESOLUTION|>--- conflicted
+++ resolved
@@ -7,7 +7,7 @@
 import pandas as pd
 
 from saqc.flagger.baseflagger import BaseFlagger
-from saqc.lib.tools import check_isdf
+from saqc.lib.tools import isDataFrameCheck
 
 
 class Flags(pd.CategoricalDtype):
@@ -28,7 +28,6 @@
         self._categories = self.dtype.categories
         self.signature = ("flag", "force")
 
-<<<<<<< HEAD
     def initFlags(self, data=None, flags=None):
         if data is not None:
             return self._initFromData(data)
@@ -36,22 +35,16 @@
             return self._initFromFlags(flags)
         else:
             raise TypeError("either 'data' or 'flags' are required")
-=======
-    def initFlags(self, data: pd.DataFrame):
-        isDataframeCheck(data, 'data', allow_multiindex=False)
-        flags = pd.DataFrame(data=self.UNFLAGGED, index=data.index, columns=data.columns)
-        return self._assureDtype(flags)
->>>>>>> 9de17500
 
     def _initFromData(self, data: pd.DataFrame):
-        check_isdf(data, 'data', allow_multiindex=False)
+        isDataFrameCheck(data, 'data', allow_multiindex=False)
         flags = pd.DataFrame(
             data=self.UNFLAGGED, index=data.index, columns=data.columns)
         self._flags = self._assureDtype(flags)
         return self
 
     def _initFromFlags(self, flags: pd.DataFrame):
-        check_isdf(flags, 'flags', allow_multiindex=False)
+        isDataFrameCheck(flags, 'flags', allow_multiindex=False)
         out = deepcopy(self)
         out._flags = out._assureDtype(flags)
         return out
@@ -60,7 +53,6 @@
         flags = super().getFlags(field, loc, iloc)
         return self._assureDtype(flags)
 
-<<<<<<< HEAD
     def setFlags(self, field, loc=None, iloc=None, flag=None, force=False, **kwargs):
         return super().setFlags(
             field=field, loc=loc, iloc=iloc,
@@ -76,45 +68,6 @@
     def _assureDtype(self, flags):
         # NOTE: building up new DataFrames is significantly
         #       faster than assigning into existing ones
-=======
-    def _reduceRows(self, df_or_ser, loc, iloc, **kwargs) -> pd.DataFrame:
-        prelen = len(df_or_ser)
-        df_or_ser = super()._reduceRows(df_or_ser, loc, iloc)
-        if prelen == len(df_or_ser):
-            # this is a cheap OPTIMISATION, and works because we only
-            # loose the dtype if all values was overwritten
-            df_or_ser = self._assureDtype(df_or_ser)
-        return df_or_ser
-
-    def _checkFlags(self, flags, **kwargs):
-        isDataframeCheck(flags, argname='flags')
-        return flags
-
-    def _checkFlag(self, flag, allow_series=False, lenght=None):
-        if flag is None:
-            raise ValueError("flag cannot be None")
-
-        if isinstance(flag, pd.Series):
-            if not allow_series:
-                raise TypeError('series of flags are not allowed here')
-
-            if not self._isDtype(flag.dtype):
-                raise TypeError(f"flag-series is not of expected dtype {self.dtype}, instead a series with " 
-                                f"{flag.dtype} dtype was passed.")
-
-            assert lenght is not None, 'faulty Implementation, length param must be given if flag is a series'
-            if len(flag) != lenght:
-                raise ValueError(f'length of flags ({lenght}) and flag ({len(flag)}) must match, if flag is '
-                                 f'a series')
-
-        elif flag not in self._categories:
-            raise TypeError(f"Invalid flag '{flag}'. Possible choices are {list(self._categories)}")
-
-        return flag
-
-    def _assureDtype(self, flags, field=None, **kwargs):
-        # in: df/ser, out: df/ser, affect only the minimal set of columns
->>>>>>> 9de17500
         if isinstance(flags, pd.Series):
             return flags.astype(self.dtype)
         tmp = OrderedDict()
