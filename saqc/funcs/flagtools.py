--- conflicted
+++ resolved
@@ -5,27 +5,6 @@
 import pandas as pd
 from dios import DictOfSeries
 
-<<<<<<< HEAD
-from saqc.core.register import register
-from saqc.flagger.baseflagger import BaseFlagger
-from saqc.lib.types import ColumnName
-
-
-@register(masking='field', module="flagtools")
-def clearFlags(data: DictOfSeries, field: ColumnName, flagger: BaseFlagger, **kwargs) -> Tuple[DictOfSeries, BaseFlagger]:
-    flagger = flagger.clearFlags(field, **kwargs)
-    return data, flagger
-
-
-@register(masking='field', module="flagtools")
-def forceFlags(data: DictOfSeries, field: ColumnName, flagger: BaseFlagger, flag: Any, **kwargs) -> Tuple[DictOfSeries, BaseFlagger]:
-    flagger = flagger.clearFlags(field).setFlags(field, flag=flag, inplace=True, **kwargs)
-    return data, flagger
-
-
-@register(masking='field', module="flagtools")
-def flagDummy(data: DictOfSeries, field: ColumnName, flagger: BaseFlagger,  **kwargs) -> Tuple[DictOfSeries, BaseFlagger]:
-=======
 from saqc.constants import *
 from saqc.lib.types import *
 from saqc.core import register, Flags
@@ -36,7 +15,6 @@
 def forceFlags(
         data: DictOfSeries, field: ColumnName, flags: Flags, flag: float = BAD, **kwargs
 ) -> Tuple[DictOfSeries, Flags]:
->>>>>>> e8f9fce8
     """
     Set whole column to a flag value.
 
@@ -67,14 +45,9 @@
     return data, flags
 
 
-<<<<<<< HEAD
-@register(masking='field', module="flagtools")
-def flagForceFail(data: DictOfSeries, field: ColumnName, flagger: BaseFlagger, **kwargs):
-=======
 # masking='none' is sufficient because call is redirected
 @register(masking='none', module="flagtools")
 def clearFlags(data: DictOfSeries, field: ColumnName, flags: Flags, **kwargs) -> Tuple[DictOfSeries, Flags]:
->>>>>>> e8f9fce8
     """
     Set whole column to UNFLAGGED.
 
@@ -108,13 +81,9 @@
 
 
 @register(masking='field', module="flagtools")
-<<<<<<< HEAD
-def flagUnflagged(data: DictOfSeries, field: ColumnName, flagger: BaseFlagger, flag: Optional[Any]=None, **kwargs) -> Tuple[DictOfSeries, BaseFlagger]:
-=======
 def flagUnflagged(
         data: DictOfSeries, field: ColumnName, flags: Flags, flag: float = BAD, **kwargs
 ) -> Tuple[DictOfSeries, Flags]:
->>>>>>> e8f9fce8
     """
     Function sets a flag at all unflagged positions.
 
@@ -149,11 +118,7 @@
 
 
 @register(masking='field', module="flagtools")
-<<<<<<< HEAD
-def flagGood(data: DictOfSeries, field: ColumnName, flagger: BaseFlagger, flag: Optional[Any]=None, **kwargs) -> Tuple[DictOfSeries, BaseFlagger]:
-=======
 def flagGood(data: DictOfSeries, field: ColumnName, flags: Flags, flag=BAD, **kwargs) -> Tuple[DictOfSeries, Flags]:
->>>>>>> e8f9fce8
     """
     Function sets the GOOD flag at all unflagged positions.
 
@@ -179,11 +144,7 @@
 
 @register(masking='field', module="flagtools")
 def flagManual(
-<<<<<<< HEAD
-        data: DictOfSeries, field: ColumnName, flagger: BaseFlagger,
-=======
         data: DictOfSeries, field: ColumnName, flags: Flags,
->>>>>>> e8f9fce8
         mdata: Union[pd.Series, pd.DataFrame, DictOfSeries],
         mflag: Any = 1,
         method: Literal["plain", "ontime", "left-open", "right-open"] = 'plain',
