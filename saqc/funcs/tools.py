#! /usr/bin/env python
# -*- coding: utf-8 -*-

from typing import Optional, Tuple

from typing_extensions import Literal
import numpy as np
from dios import DictOfSeries

import matplotlib as mpl
import matplotlib.pyplot as plt
import pickle

from saqc.constants import *
from saqc.lib.types import FreqString
from saqc.core import register, Flags
from saqc.lib.tools import periodicMask
from saqc.lib.plotting import makeFig

_MPL_DEFAULT_BACKEND = mpl.get_backend()


@register(handles="index", datamask=None)
def copyField(
    data: DictOfSeries, field: str, flags: Flags, target: str, **kwargs
) -> Tuple[DictOfSeries, Flags]:
    """
    The function generates a copy of the data "field" and inserts it under the name field + suffix into the existing
    data.

    Parameters
    ----------
    data : dios.DictOfSeries
        A dictionary of pandas.Series, holding all the data.
    field : str
        The fieldname of the data column, you want to fork (copy).
    flags : saqc.Flags
        Container to store quality flags to data.
    target: str
        Target name.

    Returns
    -------
    data : dios.DictOfSeries
        A dictionary of pandas.Series, holding all the data.
        data shape may have changed relatively to the flags input.
    flags : saqc.Flags
        The quality flags of data
        Flags shape may have changed relatively to the flags input.
    """
    if target in flags.columns.union(data.columns):
        raise ValueError(f"{field}: field already exist")

<<<<<<< HEAD
    data[target] = data[field].copy()
    # implicit copy in history access
    flags.history[target] = flags.history[field]
=======
    data[new_field] = data[field].copy()
    flags.history[new_field] = flags.history[field].copy()
>>>>>>> d3583e07
    return data, flags


@register(handles="index", datamask=None)
def dropField(
    data: DictOfSeries, field: str, flags: Flags, **kwargs
) -> Tuple[DictOfSeries, Flags]:
    """
    The function drops field from the data dios and the flags.

    Parameters
    ----------
    data : dios.DictOfSeries
        A dictionary of pandas.Series, holding all the data.
    field : str
        The fieldname of the data column, you want to drop.
    flags : saqc.Flags
        Container to store quality flags to data.

    Returns
    -------
    data : dios.DictOfSeries
        A dictionary of pandas.Series, holding all the data.
        data shape may have changed relatively to the flags input.
    flags : saqc.Flags
        The quality flags of data
        Flags shape may have changed relatively to the flags input.
    """
    del data[field]
    del flags[field]
    return data, flags


@register(handles="data|flags", datamask=None)
def renameField(
    data: DictOfSeries, field: str, flags: Flags, target: str, **kwargs
) -> Tuple[DictOfSeries, Flags]:
    """
    The function renames field to new name (in both, the flags and the data).

    Parameters
    ----------
    data : dios.DictOfSeries
        A dictionary of pandas.Series, holding all the data.
    field : str
        The fieldname of the data column, you want to rename.
    flags : saqc.Flags
        Container to store flags of the data.
    target : str
        String, field is to be replaced with.

    Returns
    -------
    data : dios.DictOfSeries
        A dictionary of pandas.Series, holding all the data.
    flags : saqc.Flags
        The quality flags of data
    """
    data[target] = data[field]
    flags.history[target] = flags.history[field]
    del data[field]
    del flags[field]
    return data, flags


@register(handles="index", datamask=None)
def maskTime(
    data: DictOfSeries,
    field: str,
    flags: Flags,
    mode: Literal["periodic", "mask_field"],
    mask_field: Optional[str] = None,
    start: Optional[str] = None,
    end: Optional[str] = None,
    closed: bool = True,
    **kwargs,
) -> Tuple[DictOfSeries, Flags]:
    """
    This function realizes masking within saqc.

    Due to some inner saqc mechanics, it is not straight forwardly possible to exclude
    values or datachunks from flagging routines. This function replaces flags with UNFLAGGED
    value, wherever values are to get masked. Furthermore, the masked values get replaced by
    np.nan, so that they dont effect calculations.

    Here comes a recipe on how to apply a flagging function only on a masked chunk of the variable field:

    1. dublicate "field" in the input data (copy)
    2. mask the dublicated data (mask)
    3. apply the tests you only want to be applied onto the masked data chunks (saqc_tests)
    4. project the flags, calculated on the dublicated and masked data onto the original field data
        (projectFlags or flagGeneric)
    5. drop the dublicated data (drop)

    To see an implemented example, checkout flagSeasonalRange in the saqc.functions module

    Parameters
    ----------
    data : dios.DictOfSeries
        A dictionary of pandas.Series, holding all the data.
    field : str
        The fieldname of the column, holding the data-to-be-masked.
    flags : saqc.Flags
        Container to store flags of the data.
    mode : {"periodic", "mask_var"}
        The masking mode.
        - "periodic": parameters "period_start", "end" are evaluated to generate a periodical mask
        - "mask_var": data[mask_var] is expected to be a boolean valued timeseries and is used as mask.
    mask_field : {None, str}, default None
        Only effective if mode == "mask_var"
        Fieldname of the column, holding the data that is to be used as mask. (must be boolean series)
        Neither the series` length nor its labels have to match data[field]`s index and length. An inner join of the
        indices will be calculated and values get masked where the values of the inner join are ``True``.
    start : {None, str}, default None
        Only effective if mode == "seasonal"
        String denoting starting point of every period. Formally, it has to be a truncated instance of "mm-ddTHH:MM:SS".
        Has to be of same length as `end` parameter.
        See examples section below for some examples.
    end : {None, str}, default None
        Only effective if mode == "periodic"
        String denoting starting point of every period. Formally, it has to be a truncated instance of "mm-ddTHH:MM:SS".
        Has to be of same length as `end` parameter.
        See examples section below for some examples.
    closed : boolean
        Wheather or not to include the mask defining bounds to the mask.

    Returns
    -------
    data : dios.DictOfSeries
        A dictionary of pandas.Series, holding all the data.
        Data values may have changed relatively to the data input.
    flags : saqc.Flags
        The quality flags of data
        Flags values may have changed relatively to the flags input.


    Examples
    --------
    The `period_start` and `end` parameters provide a conveniant way to generate seasonal / date-periodic masks.
    They have to be strings of the forms: "mm-ddTHH:MM:SS", "ddTHH:MM:SS" , "HH:MM:SS", "MM:SS" or "SS"
    (mm=month, dd=day, HH=hour, MM=minute, SS=second)
    Single digit specifications have to be given with leading zeros.
    `period_start` and `seas   on_end` strings have to be of same length (refer to the same periodicity)
    The highest date unit gives the period.
    For example:

    >>> period_start = "01T15:00:00"
    >>> end = "13T17:30:00"

    Will result in all values sampled between 15:00 at the first and  17:30 at the 13th of every month get masked

    >>> period_start = "01:00"
    >>> end = "04:00"

    All the values between the first and 4th minute of every hour get masked.

    >>> period_start = "01-01T00:00:00"
    >>> end = "01-03T00:00:00"

    Mask january and february of evcomprosed in theery year. masking is inclusive always, so in this case the mask will
    include 00:00:00 at the first of march. To exclude this one, pass:

    >>> period_start = "01-01T00:00:00"
    >>> end = "02-28T23:59:59"

    To mask intervals that lap over a seasons frame, like nights, or winter, exchange sequence of season start and
    season end. For example, to mask night hours between 22:00:00 in the evening and 06:00:00 in the morning, pass:

    >>> period_start = "22:00:00"
    >>> end = "06:00:00"

    When inclusive_selection="season", all above examples work the same way, only that you now
    determine wich values NOT TO mask (=wich values are to constitute the "seasons").
    """
    datcol_idx = data[field].index

    if mode == "periodic":
        to_mask = periodicMask(datcol_idx, start, end, closed)
    elif mode == "mask_field":
        idx = data[mask_field].index.intersection(datcol_idx)
        to_mask = data.loc[idx, mask_field]
    else:
        raise ValueError("Keyword passed as masking mode is unknown ({})!".format(mode))

    data.aloc[to_mask, field] = np.nan
    flags[to_mask, field] = UNFLAGGED
    return data, flags


@register(handles="index", datamask=None)
def plot(
    data: DictOfSeries,
    field: str,
    flags: Flags,
    path: Optional[str] = None,
    max_gap: Optional[FreqString] = None,
    stats: bool = False,
    plot_kwargs: Optional[dict] = None,
    fig_kwargs: Optional[dict] = None,
    stats_dict: Optional[dict] = None,
    store_kwargs: Optional[dict] = None,
    **kwargs,
):
    """
    Stores or shows a figure object, containing data graph with flag marks for field.

    There are two modes, 'interactive' and 'store' mode, wich is determind via the
    ``save_path`` keyword. In interactive mode (default) the plot is shown at runtime
    and the execution stops until the plot window is closed manually by a user. In
    store mode the generated plot is stored to disk and no manually interaction is
    needed.

    Parameters
    ----------
    data : {pd.DataFrame, dios.DictOfSeries}
        data

    field : str
        Name of the variable-to-plot

    flags : {pd.DataFrame, dios.DictOfSeries, saqc.flagger}
        Flags or flagger object

    path : str, default None
        If ``None`` is passed, interactive mode is entered; plots are shown immediatly
        and a user need to close them manually before execution continues.
        If a filepath is passed instead, store-mode is entered and
        the plot is stored unter the passed location.

    max_gap : str, default None
        If None, all the points in the data will be connected, resulting in long linear
        lines, where continous chunks of data is missing. Nans in the data get dropped
        before plotting. If an Offset string is passed, only points that have a distance
        below `max_gap` get connected via the plotting line.

    stats : bool, default False
        Whether to include statistics table in plot.

    plot_kwargs : dict, default None
        Keyword arguments controlling plot generation. Will be passed on to the
        ``Matplotlib.axes.Axes.set()`` property batch setter for the axes showing the
        data plot. The most relevant of those properties might be "ylabel", "title" and
        "ylim". In Addition, following options are available:

        * {'slice': s} property, that determines a chunk of the data to be plotted /
            processed. `s` can be anything, that is a valid argument to the
            ``pandas.Series.__getitem__`` method.
        * {'history': str}
            * str="all": All the flags are plotted with colored dots, refering to the
                tests they originate from
            * str="valid": - same as 'all' - but only plots those flags, that are not
                removed by later tests

    fig_kwargs : dict, default None
        Keyword arguments controlling figure generation. In interactive mode,
        ``None`` defaults to ``{"figsize": (16, 9)}`` to ensure a proper figure size
        in store-mode.

    store_kwargs : dict, default {}
        Keywords to be passed on to the ``matplotlib.pyplot.savefig`` method, handling
        the figure storing. To store an pickle object of the figure, use the option
        ``{'pickle': True}``, but note that all other store_kwargs are ignored then.
        Reopen with: ``pickle.load(open(savepath,'w')).show()``

    stats_dict: dict, default None
        (Only relevant if `stats`=True)
        Dictionary of additional statisticts to write to the statistics table
        accompanying the data plot. An entry to the stats_dict has to be of the form:

        * {"stat_name": lambda x, y, z: func(x, y, z)}

        The lambda args ``x``,``y``,``z`` will be fed by:

        * ``x``: the data (``data[field]``).
        * ``y``: the flags (``flags[field]``).
        * ``z``: The passed flags level (``kwargs[flag]``)

        See examples section for examples

    Examples
    --------
    Summary statistic function examples:

    >>> func = lambda x, y, z: len(x)

    Total number of nan-values:

    >>> func = lambda x, y, z: x.isna().sum()

    Percentage of values, flagged greater than passed flag (always round float results
    to avoid table cell overflow):

    >>> func = lambda x, y, z: round((x.isna().sum()) / len(x), 2)
    """
    interactive = path is None

    if store_kwargs is None:
        store_kwargs = {}

    if interactive:
        mpl.use(_MPL_DEFAULT_BACKEND)

    else:
        mpl.use("Agg")
        # ensure a proper size in stored plot
        if fig_kwargs is None:
            fig_kwargs = {"figsize": (16, 9)}

    fig = makeFig(
        data=data,
        field=field,
        flags=flags,
        level=kwargs.get("flag", BAD),
        max_gap=max_gap,
        stats=stats,
        plot_kwargs=plot_kwargs,
        fig_kwargs=fig_kwargs,
        stats_dict=stats_dict,
    )

    if interactive:
        plt.show()

    else:
        if store_kwargs.pop("pickle", False):
            with open(path, "wb") as f:
                pickle.dump(fig, f)
        else:
            fig.savefig(path, **store_kwargs)

    return data, flags<|MERGE_RESOLUTION|>--- conflicted
+++ resolved
@@ -51,14 +51,9 @@
     if target in flags.columns.union(data.columns):
         raise ValueError(f"{field}: field already exist")
 
-<<<<<<< HEAD
     data[target] = data[field].copy()
-    # implicit copy in history access
-    flags.history[target] = flags.history[field]
-=======
-    data[new_field] = data[field].copy()
-    flags.history[new_field] = flags.history[field].copy()
->>>>>>> d3583e07
+    flags.history[target] = flags.history[field].copy()
+
     return data, flags
 
 
