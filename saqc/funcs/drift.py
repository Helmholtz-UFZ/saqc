--- conflicted
+++ resolved
@@ -20,12 +20,8 @@
 from saqc.funcs.tools import dropField, copyField
 
 from saqc.lib.tools import detectDeviants, toSequence, filterKwargs
-<<<<<<< HEAD
-from saqc.lib.types import FreqString, CurveFitter
 from saqc.lib.ts_operators import linearDriftModel, expDriftModel
-=======
 from saqc.lib.types import CurveFitter
->>>>>>> 218790d3
 
 
 LinkageString = Literal[
