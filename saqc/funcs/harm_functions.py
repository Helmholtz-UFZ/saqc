#! /usr/bin/env python
# -*- coding: utf-8 -*-


import numpy as np
import logging
from saqc.core.register import register
from saqc.funcs.proc_functions import proc_interpolateGrid, proc_shift, proc_fork, proc_resample, proc_projectFlags, \
    proc_drop, ORIGINAL_SUFFIX


logger = logging.getLogger("SaQC")

<<<<<<< HEAD
# some wrapper functions to mimicking classic harmonization look and feel
=======

class Heap:
    INDEX = "initial_ts"
    DATA = "original_data"
    FLAGGER = "original_flagger"
    FREQ = "freq"
    METHOD = "reshape_method"
    DROP = "drop_flags"


HARM_2_DEHARM = {
    "fshift": "invert_fshift",
    "bshift": "invert_bshift",
    "nshift": "invert_nearest",
    "fagg": "invert_fshift",
    "bagg": "invert_bshift",
    "nagg": "invert_nearest",
    "fagg_no_deharm": "regain",
    "bagg_no_deharm": "regain",
    "nagg_no_deharm": "regain",
}


def harmWrapper(heap={}):
    # NOTE:
    # (1) - harmonization will ALWAYS flag flagger.BAD all the np.nan values and afterwards DROP ALL
    #       flagger.BAD flagged values from flags frame for further flagging!!!!!!!!!!!!!!!!!!!!!
    def harmonize(
        data,
        field,
        flagger,
        freq,
        inter_method,
        reshape_method,
        inter_agg=np.nanmean,
        inter_order=1,
        inter_downcast=False,
        reshape_agg=np.nanmax,
        reshape_missing_flag=None,
        reshape_shift_comment=False,
        drop_flags=None,
        data_missing_value=np.nan,
        **kwargs,
    ):
        data = data.copy()

        # get data of variable
        flagger_merged = flagger.slice(field=field)
        dat_col = data[field]

        # now we send the flags frame in its current shape to the future:
        heap[field] = {
            Heap.DATA: dat_col,
            Heap.FLAGGER: flagger_merged,
            Heap.FREQ: freq,
            Heap.METHOD: reshape_method,
            Heap.DROP: drop_flags,
        }

        # now we can manipulate it without loosing information gathered before harmonization
        dat_col, flagger_merged_clean, _ = _outsortCrap(dat_col, field, flagger_merged, drop_flags=drop_flags)

        # interpolation! (yeah)
        dat_col, chunk_bounds = _interpolateGrid(
            dat_col,
            freq,
            method=inter_method,
            order=inter_order,
            agg_method=inter_agg,
            total_range=(dat_col.index[0], dat_col.index[-1]),
            downcast_interpolation=inter_downcast,
        )

        # flags now have to be carefully adjusted according to the changes/shifts we did to data
        flagger_merged_clean_reshaped = _reshapeFlags(
            flagger_merged_clean,
            field,
            ref_index=dat_col.index,
            method=reshape_method,
            agg_method=reshape_agg,
            missing_flag=reshape_missing_flag,
            set_shift_comment=reshape_shift_comment,
            block_flags=chunk_bounds,
            **kwargs,
        )

        # TODO: ask BERT: why so verbose?
        # TODO: ask BERT: why so assert?
        flags_col = flagger_merged_clean_reshaped.getFlags(field)
        flags = flagger.getFlags()
        flags[field] = flags_col
        data[field] = dat_col
        flagger_out = flagger.initFlags(flags=flags)
        assert (data[field].index == flagger_out.getFlags(field).index).all()
        return data, flagger_out


    def deharmonize(data, field, flagger, co_flagging=False, **kwargs):

        # Check if there is backtracking information available for actual harmonization resolving
        if field not in heap:
            logger.warning(
                'No backtracking data for resolving harmonization of "{}". Reverse projection of flags gets'
                " skipped!".format(field)
            )
            return data, flagger

        # get some deharm configuration infos from the heap:
        harm_info = heap.pop(field)
        resolve_method = HARM_2_DEHARM[harm_info[Heap.METHOD]]

        # retrieve data and flags from the merged saqc-conform data frame (and by that get rid of blow-up entries).
        flagger_harmony = flagger.slice(field=field)
        dat_col = data[field]

        # reconstruct the drops that were performed before harmonization
        _, flagger_original_clean, drop_mask = _outsortCrap(
            dat_col, field, harm_info[Heap.FLAGGER], drop_flags=harm_info[Heap.DROP]
        )

        # with reconstructed pre-harmonization flags-frame -> perform the projection of the flags calculated for
        # the harmonized timeseries, onto the original timestamps
        flagger_back = _backtrackFlags(
            flagger_harmony,
            flagger_original_clean,
            harm_info[Heap.FLAGGER],
            harm_info[Heap.FREQ],
            track_method=resolve_method,
            co_flagging=co_flagging,
        )

        flags_col = flagger_back.getFlags(field)

        dat_col = harm_info[Heap.DATA].reindex(flags_col.index, fill_value=np.nan)
        dat_col.name = field

        # bye bye data
        flags = flagger.getFlags()
        flags[field] = flags_col
        data[field] = dat_col
        flagger_out = flagger.initFlags(flags=flags)
        assert (data[field].index == flagger_out.getFlags(field).index).all()
        return data, flagger_out

    return harmonize, deharmonize


harm_harmonize, harm_deharmonize = harmWrapper()
register(harm_harmonize, name='harm_harmonize')
register(harm_deharmonize, name='harm_deharmonize')



# (de-)harmonize helper
def _outsortCrap(
    data, field, flagger, drop_flags=None
):

    """Harmonization gets the more easy, the more data points we can exclude from crowded sampling intervals.
    Depending on passed key word options the function will remove nan entries and as-suspicious-flagged values from
    the data and the flags passed. In deharmonization the function is used to reconstruct original flags field shape.


    :param data:            pd.Series. ['data'].
    :param flagger:         saqc.flagger.
    :param drop_list:       List or None. Default = None. List of flags that shall be dropped from data. If None is
                            passed (default), list based data dropping is omitted.
    :param return_drops:    Boolean. Default = False. If True, return the drops only. If False, return the data and
                            flags without drops.

    """
    assert isinstance(data, pd.Series), "data must be pd.Series"

    drop_mask = pd.Series(data=False, index=data.index)

    drop_flags = toSequence(drop_flags, default=flagger.BAD)
    for drop_flag in drop_flags:
        drop_mask = drop_mask | flagger.isFlagged(field, flag=drop_flag, comparator="==")

    flagger_out = flagger.slice(loc=~drop_mask)
    return data[~drop_mask], flagger_out, drop_mask


def _makeGrid(t0, t1, freq, name=None):
    """
    Returns a frequency grid, covering the date range of 'data'.
    :param data:    pd.Series. ['data']
    :param freq:    Offset String. Intended Sampling frequency.
    :return:        pd.Series. ['data'].
    """

    harm_start = t0.floor(freq=freq)
    harm_end = t1.ceil(freq=freq)
    return pd.date_range(start=harm_start, end=harm_end, freq=freq, name=name)


def _insertGrid(data, freq):
    """
    Depending on the frequency, the data has to be harmonized to, the passed data series gets reindexed with an index,
    containing the 'original' entries and additionally, if not present, the equidistant entries of the frequency grid.
    :param data:    pd.Series. ['data']
    :param freq:    Offset String. Intended Sampling frequency.
    :return:        pd.Series. ['data'].
    """

    return data.reindex(
        data.index.join(_makeGrid(data.index[0], data.index[-1], freq, name=data.index.name), how="outer",)
    )


def _interpolateGrid(
    data, freq, method, order=1, agg_method=sum, total_range=None, downcast_interpolation=False,
):
    """The function calculates grid point values for a passed pd.Series (['data']) by applying
    the selected interpolation/fill method. (passed to key word 'method'). The interpolation will apply for grid points
    only, that have preceding (forward-aggregation/forward-shifts) or succeeding (backward-aggregation/backward-shift)
    values, or both ("real" interpolations, like linear, polynomial, ...-> see documentation below).

    Data must be cleared from nans before entering here.

    Methods:
    All Methods calculate new values at grid points, if there is no data available for that sampling point.

    1. "real" INTERPOLATIONS

    There are available all the interpolation methods from the pandas.interpolate() method and they are applicable by
    the very same key words, that you would pass to pd.Series.interpolates's method parameter.

    Be careful with pd.Series.interpolate's 'nearest' and 'pad':
    To just fill grid points forward/backward or from the nearest point - and
    assign grid points, that refer to missing data, a nan value, the use of "fshift", "bshift" and "nshift" is
    recommended, to ensure the result expected. (The methods diverge in some special cases).

    To make an index-aware linear interpolation, "times" has to be passed - NOT 'linear'.

    2. SHIFTS:

    'fshift'        -  every grid point gets assigned its ultimately preceeding value - if there is one available in
                    the preceeding sampling interval.
    'bshift'        -  every grid point gets assigned its first succeeding value - if there is one available in the
                    succeeding sampling interval.
    'nshift' -  every grid point gets assigned the nearest value in its range ( range = +/-(freq/2) ).

    3. AGGREGATIONS

    'nagg'   - all values in the range (+/- freq/2) of a grid point get aggregated with agg_method and assigned
                    to it.
    'bagg'          - all values in a sampling interval get aggregated with agg_method and the result gets assigned to
                    the last grid point
    'fagg'          - all values in a sampling interval get aggregated with agg_method and the result gets assigned to
                    the next grid point

    :param data:        dios.DictOfSeries. ['data'].
    :param freq:        Offset String. the grid frequency.
    :param method:      String. Method you want to interpolate with. See function doc above.
    :param order:       Integer. Default = 1. If an interpolation method is selected that needs
                        to know about its "order", this is where you pass it. (For example 'polynomial', 'spline')
    :param agg_method:  Func. Default = sum. If an aggregation method is selected for grid point filling,
                        you need to pass the aggregation method to this very parameter. Note that it should be able
                        to handle empty argument series passed as well as np.nan passed.
    :param total_range  2-Tuple of pandas Timestamps.
                        The total range of all the data in the Dataframe that is currently processed. If not
                        None, the resulting harmonization grid of the current data column will range over the total
                        Data-range. This ensures not having nan-entries in the flags dataframe after harmonization.
    :return:            dios.DictOfSeries. ['data'].
    """

    chunk_bounds = None
    aggregations = ["nagg", "bagg", "fagg"]
    shifts = ["fshift", "bshift", "nshift"]
    interpolations = [
        "linear",
        "time",
        "nearest",
        "zero",
        "slinear",
        "quadratic",
        "cubic",
        "spline",
        "barycentric",
        "polynomial",
        "krogh",
        "piecewise_polynomial",
        "spline",
        "pchip",
        "akima",
    ]
    data = data.copy()
    ref_index = _makeGrid(data.index[0], data.index[-1], freq, name=data.index.name)
    if total_range is not None:
        total_index = _makeGrid(total_range[0], total_range[1], freq, name=data.index.name)

    # Aggregations:
    if method in aggregations:
        if method == "nagg":
            # all values within a grid points range (+/- freq/2, closed to the left) get aggregated with 'agg method'
            # some timestamp acrobatics to feed the base keyword properly
            seconds_total = pd.Timedelta(freq).total_seconds()
            seconds_string = str(int(seconds_total)) + "s"
            # calculate the series of aggregated values
            data = data.resample(seconds_string, base=seconds_total / 2, loffset=pd.Timedelta(freq) / 2).apply(
                agg_method
            )

        elif method == "bagg":
            # all values in a sampling interval get aggregated with agg_method and assigned to the last grid point
            data = data.resample(freq).apply(agg_method)
        # if method is fagg
        else:
            # all values in a sampling interval get aggregated with agg_method and assigned to the next grid point
            data = data.resample(freq, closed="right", label="right").apply(agg_method)
        # some consistency cleanup:
        if total_range is None:
            data = data.reindex(ref_index)

    # Shifts
    elif method in shifts:
        if method == "fshift":
            direction = "ffill"
            tolerance = pd.Timedelta(freq)

        elif method == "bshift":
            direction = "bfill"
            tolerance = pd.Timedelta(freq)
        # if method = nshift
        else:
            direction = "nearest"
            tolerance = pd.Timedelta(freq) / 2

        data = data.reindex(ref_index, method=direction, tolerance=tolerance)

    # Interpolations:
    elif method in interpolations:

        # account for annoying case of subsequent frequency alligned values, differing exactly by the margin
        # 2*freq:
        spec_case_mask = data.index.to_series()
        spec_case_mask = spec_case_mask - spec_case_mask.shift(1)
        spec_case_mask = spec_case_mask == 2 * pd.Timedelta(freq)
        spec_case_mask = spec_case_mask[spec_case_mask]
        spec_case_mask = spec_case_mask.resample(freq).asfreq().dropna()

        if not spec_case_mask.empty:
            spec_case_mask = spec_case_mask.tshift(-1, freq)

        data = _insertGrid(data, freq)
        data, chunk_bounds = _interpolate(
            data, method, order=order, inter_limit=2, downcast_interpolation=downcast_interpolation,
        )

        # exclude falsely interpolated values:
        data[spec_case_mask.index] = np.nan

        if total_range is None:
            data = data.asfreq(freq, fill_value=np.nan)

    else:
        methods = "\n".join([", ".join(shifts), ", ".join(aggregations), ", ".join(interpolations)])
        raise ValueError(f"Unknown interpolation method: '{method}', please select from:\n{methods}")

    if total_range is not None:
        data = data.reindex(total_index)

    return data, chunk_bounds


def _interpolate(data, method, order=2, inter_limit=2, downcast_interpolation=False):
    """
    The function interpolates nan-values (and nan-grids) in timeseries data. It can be passed all the method keywords
    from the pd.Series.interpolate method and will than apply this very methods. Note, that the inter_limit keyword
    really restricts the interpolation to chunks, not containing more than "inter_limit" nan entries
    (thereby opposing the limit keyword of pd.Series.interpolate).

    :param data:                    pd.Series. The data series to be interpolated
    :param method:                  String. Method keyword designating interpolation method to use.
    :param order:                   Integer. If your desired interpolation method needs an order to be passed -
                                    here you pass it.
    :param inter_limit:             Integer. Default = 2. Limit up to wich nan - gaps in the data get interpolated.
                                    Its default value suits an interpolation that only will apply on an inserted
                                    frequency grid.
    :param downcast_interpolation:  Boolean. Default False. If True:
                                    If a data chunk not contains enough values for interpolation of the order "order",
                                    the highest order possible will be selected for that chunks interpolation."
    :return:
    """

    gap_mask = (data.rolling(inter_limit, min_periods=0).apply(lambda x: np.sum(np.isnan(x)), raw=True)) != inter_limit

    if inter_limit == 2:
        gap_mask = gap_mask & gap_mask.shift(-1, fill_value=True)
    else:
        gap_mask = (
            gap_mask.replace(True, np.nan).fillna(method="bfill", limit=inter_limit).replace(np.nan, True).astype(bool)
        )
    # start end ending points of interpolation chunks have to be memorized to block their flagging:
    chunk_switches = gap_mask.astype(int).diff()
    chunk_starts = chunk_switches[chunk_switches == -1].index
    chunk_ends = chunk_switches[(chunk_switches.shift(-1) == 1)].index
    chunk_bounds = chunk_starts.join(chunk_ends, how="outer", sort=True)

    data = data[gap_mask]

    if method in ["linear", "time"]:

        data.interpolate(method=method, inplace=True, limit=1, limit_area="inside")

    else:
        dat_name = data.name
        gap_mask = (~gap_mask).cumsum()
        data = pd.merge(gap_mask, data, how="inner", left_index=True, right_index=True)

        def _interpolWrapper(x, wrap_order=order, wrap_method=method):
            if x.count() > wrap_order:
                try:
                    return x.interpolate(method=wrap_method, order=int(wrap_order))
                except (NotImplementedError, ValueError):
                    logger.warning(
                        "Interpolation with method {} is not supported at order {}. "
                        "Interpolation will be performed with order {}".format(
                            method, str(wrap_order), str(wrap_order - 1)
                        )
                    )
                    return _interpolWrapper(x, int(wrap_order - 1), wrap_method)
            elif x.size < 3:
                return x
            else:
                if downcast_interpolation:
                    return _interpolWrapper(x, int(x.count() - 1), wrap_method)
                else:
                    return x

        data = data.groupby(data.columns[0]).transform(_interpolWrapper)
        # squeezing the 1-dimensional frame resulting from groupby for consistency reasons
        data = data.squeeze(axis=1)
        data.name = dat_name
    return data, chunk_bounds


def _reshapeFlags(
    flagger,
    field,
    ref_index,
    method="fshift",
    agg_method=max,
    missing_flag=None,
    set_shift_comment=True,
    block_flags=None,
    **kwargs,
):
    """To continue processing flags after harmonization/interpolation, old pre-harm flags have to be distributed onto
    new grid.

    There are the following methods available for flags projection. Note, that not every combination of flags projection
    and interpolation method will lead to useful results. (For example, interpolating with 'fshift' and projecting with
    bfill' would be a bad approach obviously.):

    Passed aggregation methods shall return a valid flag for empty sampling intervals, or the value np.nan
    - since np.nan values will be replaced by "missing_flag" anyway.

    'fshift'/'bshift'   - forward/backward projection. Only the very
                        first/last flag will be projected onto the last/next grid point. Extra flag fields like comment,
                        just get shifted along with the flag. Only inserted flags for empty intervals will take the
                        **kwargs argument.
                        Set 'set_shift_comment' to True,  to apply kwargs** to all flags (currently really slow)
    'fagg'/'bagg'       - All flags, referring to a sampling intervals measurements get aggregated forward/backward
                        with the agg_method selected.

    'nshift'     - every grid point gets assigned the nearest flag in its range
                        ( range = grid_point +/-(freq/2) ).Extra flag fields like comment,
                        just get shifted along with the flag. Only inserted flags for empty intervals will take the
                        **kwargs argument.

    'nagg'         - every grid point gets assigned the aggregation (by agg_method), of all the flags in its range.

    :param flagger:     saqc.flagger. The flagger, the passed flags frame refer to.
    :param method:      String. Default = 'fshift'. A methods keyword. (see func doc above)
    :param agg_method:  Func. Default = max. method, multiple flags shall be aggregated with, if an aggregation method
                        is selected for flags projection.
    :param missing_flag:Integer. Default = -1. If there were no flags referring to the harmonized interval, this
                        parameter determines wich flag will be inserted into the reshaped flags frame by selecting
                        flagger.flags[missing_flag]. The parameter defaults to the worst flag that can be thought of, in
                        terms of the used flagger.
    :param set_shift_comment:   Boolean. Default = False. The shifting methods for flags projection are really fast,
                        however, the methods used, do not allow to 'reflag' and apply eventually passed **kwargs.
                        Setting set_shift_comment to True, **kwargs will be applied, but the whole process will slow
                        down significantly.
    :block_flags:       DatetimeIndex. A DatetimeIndex containing labels that will get the "nan-flag" assigned.
                        This option mainly is introduced to account for the backtracking inconsistencies at the end
                        and beginning of interpolation chunks.
    :return: flags:     pd.Series/dios.DictOfSeries. The reshaped pandas like Flags object, referring to the harmonized data.
    """

    missing_flag = missing_flag or flagger.BAD
    aggregations = [
        "nagg",
        "bagg",
        "fagg",
        "nagg_no_deharm",
        "bagg_no_deharm",
        "fagg_no_deharm",
    ]
    shifts = ["fshift", "bshift", "nshift"]

    freq = ref_index.freq

    # fixme: NOTE: now with dios we just work on the series in question and leave
    #  other indexes untouched...
    flags = flagger.getFlags()
    fdata = flags[field]

    if method in shifts:
        # forward/backward projection of every intervals last/first flag - rest will be dropped
        if method == "fshift":
            direction = "ffill"
            tolerance = pd.Timedelta(freq)

        elif method == "bshift":
            direction = "bfill"
            tolerance = pd.Timedelta(freq)
        # varset for nshift
        else:
            direction = "nearest"
            tolerance = pd.Timedelta(freq) / 2

        # if you want to keep previous comments
        # only newly generated missing flags get commented:

        fdata = fdata.reindex(ref_index, tolerance=tolerance, method=direction, fill_value=np.nan)

        flags[field] = fdata
        flagger_new = flagger.initFlags(flags=flags)
        flagger_new.setFlags(field, loc=fdata.isna(), flag=missing_flag, force=True, **kwargs)

        if set_shift_comment:
            flagger_new = flagger_new.setFlags(field, flag=fdata, force=True, **kwargs)

    elif method in aggregations:
        # prepare resampling keywords
        if method in ["fagg", "fagg_no_deharm"]:
            closed = "right"
            label = "right"
            base = 0
            freq_string = freq
        elif method in ["bagg", "bagg_no_deharm"]:
            closed = "left"
            label = "left"
            base = 0
            freq_string = freq
        # var sets for 'nagg':
        else:
            closed = "left"
            label = "left"
            seconds_total = pd.Timedelta(freq).total_seconds()
            base = seconds_total / 2
            freq_string = str(int(seconds_total)) + "s"
            i_start = fdata.index[0]
            if abs(i_start - i_start.floor(freq)) <= pd.Timedelta(freq) / 2:
                shift_correcture = 1
            else:
                shift_correcture = -1

        # resampling the flags series with aggregation method
        agg = lambda x: agg_method(x) if not x.empty else missing_flag
        resampled = fdata.resample(freq_string, closed=closed, label=label, base=base)
        # NOTE: breaks for non categorical flaggers
        fdata = resampled.apply(agg).astype(flagger.dtype)

        if method == "nagg":
            fdata = fdata.shift(periods=shift_correcture, freq=pd.Timedelta(freq) / 2)

        # some consistency clean up to ensure new flags frame matching new data frames size:
        if ref_index[0] != fdata.index[0]:
            fdata = pd.Series(data=flagger.BAD, index=[ref_index[0]]).astype(flagger.dtype).append(fdata)
        if ref_index[-1] != fdata.index[-1]:
            fdata = fdata.append(pd.Series(data=flagger.BAD, index=[ref_index[-1]]).astype(flagger.dtype))

        # block flagging/backtracking of chunk_starts/chunk_ends
        if block_flags is not None:
            fdata[block_flags] = np.nan

        flags[field] = fdata
        flagger_new = flagger.initFlags(flags=flags)

    else:
        methods = ", ".join(shifts + ["\n"] + aggregations)
        raise ValueError(
            "Passed reshaping method keyword:'{}', is unknown. Please select from: \n '{}'.".format(method, methods)
        )

    # block flagging/backtracking of chunk_starts/chunk_ends
    if block_flags is not None:
        flags_to_force = pd.Series(np.nan, index=block_flags).astype(flagger_new.dtype)
        flagger_new = flagger_new.setFlags(field, loc=block_flags, flag=flags_to_force, force=True,)
    return flagger_new


def _backtrackFlags(flagger_harmony, flagger_original_clean, flagger_original, freq, track_method="invert_fshift", co_flagging=False):

    # in the case of "real" up/downsampling - evaluating the harm flags against the original flags makes no sence!
    if track_method in ["regain"]:
        return flagger_original_clean

    flags_harmony = flagger_harmony.getFlags()
    flags_original_clean = flagger_original_clean.getFlags()
    flags_original = flagger_original.getFlags()

    flags_header = flags_harmony.columns
    assert len(flags_header) == 1

    flags_original_clean = flags_original_clean.squeeze()
    flags_original = flags_original.squeeze()
    flags_harmony = flags_harmony.squeeze()
    assert isinstance(flags_harmony, pd.Series)
    assert isinstance(flags_original_clean, pd.Series)

    if track_method in ["invert_fshift", "invert_bshift", "invert_nearest"] and co_flagging is True:
        if track_method == "invert_fshift":
            method = "bfill"
            tolerance = pd.Timedelta(freq)
        elif track_method == "invert_bshift":
            method = "ffill"
            tolerance = pd.Timedelta(freq)
        # var set for "invert nearest"
        else:
            # NOTE: co_flagging bug path
            method = "nearest"
            tolerance = pd.Timedelta(freq) / 2

        flags_harmony = flags_harmony.reindex(flags_original.index, method=method, tolerance=tolerance)
        replacement_mask = flags_harmony > flags_original
        flags_original.loc[replacement_mask] = flags_harmony.loc[replacement_mask]

    if track_method in ["invert_fshift", "invert_bshift", "invert_nearest"] and co_flagging is False:
        if track_method == "invert_fshift":
            method = "backward"
            tolerance = pd.Timedelta(freq)
        elif track_method == "invert_bshift":
            method = "forward"
            tolerance = pd.Timedelta(freq)
        # var set for 'invert nearest'
        else:
            method = "nearest"
            tolerance = pd.Timedelta(freq) / 2

        flags_harmony = pd.merge_asof(
            flags_harmony.to_frame(),
            pd.DataFrame(flags_original_clean.index.values,
                         index=flags_original_clean.index,
                         columns=["pre_index"]),
            left_index=True,
            right_index=True,
            tolerance=tolerance,
            direction=method,
        )

        flags_harmony.dropna(subset=["pre_index"], inplace=True)
        flags_harmony.set_index(["pre_index"], inplace=True)
        # get rid of Dataframe (not dios !) , that we needed for the merge_asof()-method
        flags_harmony = flags_harmony.squeeze()

        replacement_mask = flags_harmony > flags_original_clean.loc[flags_harmony.index]
        flags_original_clean.loc[replacement_mask[replacement_mask].index] = flags_harmony.loc[replacement_mask]

        drops_index = flags_original.index.difference(flags_original_clean.index)
        flags_original = flags_original_clean.reindex(flags_original_clean.index.join(drops_index, how='outer'))
        flags_original.loc[drops_index] = flags_original[drops_index]

    res = dios.DictOfSeries(flags_original, columns=flags_header)
    return flagger_original.initFlags(flags=res)



>>>>>>> dc187c9f
@register
def harm_shift2Grid(data, field, flagger, freq, method="nshift", drop_flags=None, empty_intervals_flag=None, **kwargs):

    data, flagger = proc_fork(data, field, flagger)
    data, flagger = proc_shift(data, field, flagger, freq, method, drop_flags=drop_flags,
                               empty_intervals_flag=empty_intervals_flag, **kwargs)
    return data, flagger


@register
def harm_aggregate2Grid(
    data, field, flagger, freq, value_func, flag_func=np.nanmax, method="nagg", drop_flags=None,
        empty_intervals_flag=None, **kwargs
):

    data, flagger = proc_fork(data, field, flagger)
    data, flagger = proc_resample(data, field, flagger, freq, func=value_func, flag_agg_func=flag_func,
                                  method=method, empty_intervals_flag=empty_intervals_flag, drop_flags=drop_flags,
                                  **kwargs)
    return data, flagger


@register
def harm_linear2Grid(data, field, flagger, freq, drop_flags=None, empty_intervals_flag=None, **kwargs):
    data, flagger = proc_fork(data, field, flagger)
    data, flagger = proc_interpolateGrid(data, field, flagger, freq, 'time',
                                         drop_flags=drop_flags, empty_intervals_flag=empty_intervals_flag, **kwargs)
    return data, flagger


@register
def harm_interpolate2Grid(
    data, field, flagger, freq, method, order=1, drop_flags=None, empty_intervals_flag=None, **kwargs,
):
    data, flagger = proc_fork(data, field, flagger)
    data, flagger = proc_interpolateGrid(data, field, flagger, freq, method=method, inter_order=order,
                                         drop_flags=drop_flags, empty_intervals_flag=empty_intervals_flag,
                                         **kwargs)
    return data, flagger


@register
def harm_deharm(
    data, field, flagger, method, drop_flags=None, **kwargs
):

    data, flagger = proc_projectFlags(data, field + ORIGINAL_SUFFIX, flagger, method, source=field,
                                      drop_flags=drop_flags,
                                      **kwargs)
    data, flagger = proc_drop(data, field, flagger)
    return data, flagger<|MERGE_RESOLUTION|>--- conflicted
+++ resolved
@@ -11,682 +11,9 @@
 
 logger = logging.getLogger("SaQC")
 
-<<<<<<< HEAD
 # some wrapper functions to mimicking classic harmonization look and feel
-=======
-
-class Heap:
-    INDEX = "initial_ts"
-    DATA = "original_data"
-    FLAGGER = "original_flagger"
-    FREQ = "freq"
-    METHOD = "reshape_method"
-    DROP = "drop_flags"
 
 
-HARM_2_DEHARM = {
-    "fshift": "invert_fshift",
-    "bshift": "invert_bshift",
-    "nshift": "invert_nearest",
-    "fagg": "invert_fshift",
-    "bagg": "invert_bshift",
-    "nagg": "invert_nearest",
-    "fagg_no_deharm": "regain",
-    "bagg_no_deharm": "regain",
-    "nagg_no_deharm": "regain",
-}
-
-
-def harmWrapper(heap={}):
-    # NOTE:
-    # (1) - harmonization will ALWAYS flag flagger.BAD all the np.nan values and afterwards DROP ALL
-    #       flagger.BAD flagged values from flags frame for further flagging!!!!!!!!!!!!!!!!!!!!!
-    def harmonize(
-        data,
-        field,
-        flagger,
-        freq,
-        inter_method,
-        reshape_method,
-        inter_agg=np.nanmean,
-        inter_order=1,
-        inter_downcast=False,
-        reshape_agg=np.nanmax,
-        reshape_missing_flag=None,
-        reshape_shift_comment=False,
-        drop_flags=None,
-        data_missing_value=np.nan,
-        **kwargs,
-    ):
-        data = data.copy()
-
-        # get data of variable
-        flagger_merged = flagger.slice(field=field)
-        dat_col = data[field]
-
-        # now we send the flags frame in its current shape to the future:
-        heap[field] = {
-            Heap.DATA: dat_col,
-            Heap.FLAGGER: flagger_merged,
-            Heap.FREQ: freq,
-            Heap.METHOD: reshape_method,
-            Heap.DROP: drop_flags,
-        }
-
-        # now we can manipulate it without loosing information gathered before harmonization
-        dat_col, flagger_merged_clean, _ = _outsortCrap(dat_col, field, flagger_merged, drop_flags=drop_flags)
-
-        # interpolation! (yeah)
-        dat_col, chunk_bounds = _interpolateGrid(
-            dat_col,
-            freq,
-            method=inter_method,
-            order=inter_order,
-            agg_method=inter_agg,
-            total_range=(dat_col.index[0], dat_col.index[-1]),
-            downcast_interpolation=inter_downcast,
-        )
-
-        # flags now have to be carefully adjusted according to the changes/shifts we did to data
-        flagger_merged_clean_reshaped = _reshapeFlags(
-            flagger_merged_clean,
-            field,
-            ref_index=dat_col.index,
-            method=reshape_method,
-            agg_method=reshape_agg,
-            missing_flag=reshape_missing_flag,
-            set_shift_comment=reshape_shift_comment,
-            block_flags=chunk_bounds,
-            **kwargs,
-        )
-
-        # TODO: ask BERT: why so verbose?
-        # TODO: ask BERT: why so assert?
-        flags_col = flagger_merged_clean_reshaped.getFlags(field)
-        flags = flagger.getFlags()
-        flags[field] = flags_col
-        data[field] = dat_col
-        flagger_out = flagger.initFlags(flags=flags)
-        assert (data[field].index == flagger_out.getFlags(field).index).all()
-        return data, flagger_out
-
-
-    def deharmonize(data, field, flagger, co_flagging=False, **kwargs):
-
-        # Check if there is backtracking information available for actual harmonization resolving
-        if field not in heap:
-            logger.warning(
-                'No backtracking data for resolving harmonization of "{}". Reverse projection of flags gets'
-                " skipped!".format(field)
-            )
-            return data, flagger
-
-        # get some deharm configuration infos from the heap:
-        harm_info = heap.pop(field)
-        resolve_method = HARM_2_DEHARM[harm_info[Heap.METHOD]]
-
-        # retrieve data and flags from the merged saqc-conform data frame (and by that get rid of blow-up entries).
-        flagger_harmony = flagger.slice(field=field)
-        dat_col = data[field]
-
-        # reconstruct the drops that were performed before harmonization
-        _, flagger_original_clean, drop_mask = _outsortCrap(
-            dat_col, field, harm_info[Heap.FLAGGER], drop_flags=harm_info[Heap.DROP]
-        )
-
-        # with reconstructed pre-harmonization flags-frame -> perform the projection of the flags calculated for
-        # the harmonized timeseries, onto the original timestamps
-        flagger_back = _backtrackFlags(
-            flagger_harmony,
-            flagger_original_clean,
-            harm_info[Heap.FLAGGER],
-            harm_info[Heap.FREQ],
-            track_method=resolve_method,
-            co_flagging=co_flagging,
-        )
-
-        flags_col = flagger_back.getFlags(field)
-
-        dat_col = harm_info[Heap.DATA].reindex(flags_col.index, fill_value=np.nan)
-        dat_col.name = field
-
-        # bye bye data
-        flags = flagger.getFlags()
-        flags[field] = flags_col
-        data[field] = dat_col
-        flagger_out = flagger.initFlags(flags=flags)
-        assert (data[field].index == flagger_out.getFlags(field).index).all()
-        return data, flagger_out
-
-    return harmonize, deharmonize
-
-
-harm_harmonize, harm_deharmonize = harmWrapper()
-register(harm_harmonize, name='harm_harmonize')
-register(harm_deharmonize, name='harm_deharmonize')
-
-
-
-# (de-)harmonize helper
-def _outsortCrap(
-    data, field, flagger, drop_flags=None
-):
-
-    """Harmonization gets the more easy, the more data points we can exclude from crowded sampling intervals.
-    Depending on passed key word options the function will remove nan entries and as-suspicious-flagged values from
-    the data and the flags passed. In deharmonization the function is used to reconstruct original flags field shape.
-
-
-    :param data:            pd.Series. ['data'].
-    :param flagger:         saqc.flagger.
-    :param drop_list:       List or None. Default = None. List of flags that shall be dropped from data. If None is
-                            passed (default), list based data dropping is omitted.
-    :param return_drops:    Boolean. Default = False. If True, return the drops only. If False, return the data and
-                            flags without drops.
-
-    """
-    assert isinstance(data, pd.Series), "data must be pd.Series"
-
-    drop_mask = pd.Series(data=False, index=data.index)
-
-    drop_flags = toSequence(drop_flags, default=flagger.BAD)
-    for drop_flag in drop_flags:
-        drop_mask = drop_mask | flagger.isFlagged(field, flag=drop_flag, comparator="==")
-
-    flagger_out = flagger.slice(loc=~drop_mask)
-    return data[~drop_mask], flagger_out, drop_mask
-
-
-def _makeGrid(t0, t1, freq, name=None):
-    """
-    Returns a frequency grid, covering the date range of 'data'.
-    :param data:    pd.Series. ['data']
-    :param freq:    Offset String. Intended Sampling frequency.
-    :return:        pd.Series. ['data'].
-    """
-
-    harm_start = t0.floor(freq=freq)
-    harm_end = t1.ceil(freq=freq)
-    return pd.date_range(start=harm_start, end=harm_end, freq=freq, name=name)
-
-
-def _insertGrid(data, freq):
-    """
-    Depending on the frequency, the data has to be harmonized to, the passed data series gets reindexed with an index,
-    containing the 'original' entries and additionally, if not present, the equidistant entries of the frequency grid.
-    :param data:    pd.Series. ['data']
-    :param freq:    Offset String. Intended Sampling frequency.
-    :return:        pd.Series. ['data'].
-    """
-
-    return data.reindex(
-        data.index.join(_makeGrid(data.index[0], data.index[-1], freq, name=data.index.name), how="outer",)
-    )
-
-
-def _interpolateGrid(
-    data, freq, method, order=1, agg_method=sum, total_range=None, downcast_interpolation=False,
-):
-    """The function calculates grid point values for a passed pd.Series (['data']) by applying
-    the selected interpolation/fill method. (passed to key word 'method'). The interpolation will apply for grid points
-    only, that have preceding (forward-aggregation/forward-shifts) or succeeding (backward-aggregation/backward-shift)
-    values, or both ("real" interpolations, like linear, polynomial, ...-> see documentation below).
-
-    Data must be cleared from nans before entering here.
-
-    Methods:
-    All Methods calculate new values at grid points, if there is no data available for that sampling point.
-
-    1. "real" INTERPOLATIONS
-
-    There are available all the interpolation methods from the pandas.interpolate() method and they are applicable by
-    the very same key words, that you would pass to pd.Series.interpolates's method parameter.
-
-    Be careful with pd.Series.interpolate's 'nearest' and 'pad':
-    To just fill grid points forward/backward or from the nearest point - and
-    assign grid points, that refer to missing data, a nan value, the use of "fshift", "bshift" and "nshift" is
-    recommended, to ensure the result expected. (The methods diverge in some special cases).
-
-    To make an index-aware linear interpolation, "times" has to be passed - NOT 'linear'.
-
-    2. SHIFTS:
-
-    'fshift'        -  every grid point gets assigned its ultimately preceeding value - if there is one available in
-                    the preceeding sampling interval.
-    'bshift'        -  every grid point gets assigned its first succeeding value - if there is one available in the
-                    succeeding sampling interval.
-    'nshift' -  every grid point gets assigned the nearest value in its range ( range = +/-(freq/2) ).
-
-    3. AGGREGATIONS
-
-    'nagg'   - all values in the range (+/- freq/2) of a grid point get aggregated with agg_method and assigned
-                    to it.
-    'bagg'          - all values in a sampling interval get aggregated with agg_method and the result gets assigned to
-                    the last grid point
-    'fagg'          - all values in a sampling interval get aggregated with agg_method and the result gets assigned to
-                    the next grid point
-
-    :param data:        dios.DictOfSeries. ['data'].
-    :param freq:        Offset String. the grid frequency.
-    :param method:      String. Method you want to interpolate with. See function doc above.
-    :param order:       Integer. Default = 1. If an interpolation method is selected that needs
-                        to know about its "order", this is where you pass it. (For example 'polynomial', 'spline')
-    :param agg_method:  Func. Default = sum. If an aggregation method is selected for grid point filling,
-                        you need to pass the aggregation method to this very parameter. Note that it should be able
-                        to handle empty argument series passed as well as np.nan passed.
-    :param total_range  2-Tuple of pandas Timestamps.
-                        The total range of all the data in the Dataframe that is currently processed. If not
-                        None, the resulting harmonization grid of the current data column will range over the total
-                        Data-range. This ensures not having nan-entries in the flags dataframe after harmonization.
-    :return:            dios.DictOfSeries. ['data'].
-    """
-
-    chunk_bounds = None
-    aggregations = ["nagg", "bagg", "fagg"]
-    shifts = ["fshift", "bshift", "nshift"]
-    interpolations = [
-        "linear",
-        "time",
-        "nearest",
-        "zero",
-        "slinear",
-        "quadratic",
-        "cubic",
-        "spline",
-        "barycentric",
-        "polynomial",
-        "krogh",
-        "piecewise_polynomial",
-        "spline",
-        "pchip",
-        "akima",
-    ]
-    data = data.copy()
-    ref_index = _makeGrid(data.index[0], data.index[-1], freq, name=data.index.name)
-    if total_range is not None:
-        total_index = _makeGrid(total_range[0], total_range[1], freq, name=data.index.name)
-
-    # Aggregations:
-    if method in aggregations:
-        if method == "nagg":
-            # all values within a grid points range (+/- freq/2, closed to the left) get aggregated with 'agg method'
-            # some timestamp acrobatics to feed the base keyword properly
-            seconds_total = pd.Timedelta(freq).total_seconds()
-            seconds_string = str(int(seconds_total)) + "s"
-            # calculate the series of aggregated values
-            data = data.resample(seconds_string, base=seconds_total / 2, loffset=pd.Timedelta(freq) / 2).apply(
-                agg_method
-            )
-
-        elif method == "bagg":
-            # all values in a sampling interval get aggregated with agg_method and assigned to the last grid point
-            data = data.resample(freq).apply(agg_method)
-        # if method is fagg
-        else:
-            # all values in a sampling interval get aggregated with agg_method and assigned to the next grid point
-            data = data.resample(freq, closed="right", label="right").apply(agg_method)
-        # some consistency cleanup:
-        if total_range is None:
-            data = data.reindex(ref_index)
-
-    # Shifts
-    elif method in shifts:
-        if method == "fshift":
-            direction = "ffill"
-            tolerance = pd.Timedelta(freq)
-
-        elif method == "bshift":
-            direction = "bfill"
-            tolerance = pd.Timedelta(freq)
-        # if method = nshift
-        else:
-            direction = "nearest"
-            tolerance = pd.Timedelta(freq) / 2
-
-        data = data.reindex(ref_index, method=direction, tolerance=tolerance)
-
-    # Interpolations:
-    elif method in interpolations:
-
-        # account for annoying case of subsequent frequency alligned values, differing exactly by the margin
-        # 2*freq:
-        spec_case_mask = data.index.to_series()
-        spec_case_mask = spec_case_mask - spec_case_mask.shift(1)
-        spec_case_mask = spec_case_mask == 2 * pd.Timedelta(freq)
-        spec_case_mask = spec_case_mask[spec_case_mask]
-        spec_case_mask = spec_case_mask.resample(freq).asfreq().dropna()
-
-        if not spec_case_mask.empty:
-            spec_case_mask = spec_case_mask.tshift(-1, freq)
-
-        data = _insertGrid(data, freq)
-        data, chunk_bounds = _interpolate(
-            data, method, order=order, inter_limit=2, downcast_interpolation=downcast_interpolation,
-        )
-
-        # exclude falsely interpolated values:
-        data[spec_case_mask.index] = np.nan
-
-        if total_range is None:
-            data = data.asfreq(freq, fill_value=np.nan)
-
-    else:
-        methods = "\n".join([", ".join(shifts), ", ".join(aggregations), ", ".join(interpolations)])
-        raise ValueError(f"Unknown interpolation method: '{method}', please select from:\n{methods}")
-
-    if total_range is not None:
-        data = data.reindex(total_index)
-
-    return data, chunk_bounds
-
-
-def _interpolate(data, method, order=2, inter_limit=2, downcast_interpolation=False):
-    """
-    The function interpolates nan-values (and nan-grids) in timeseries data. It can be passed all the method keywords
-    from the pd.Series.interpolate method and will than apply this very methods. Note, that the inter_limit keyword
-    really restricts the interpolation to chunks, not containing more than "inter_limit" nan entries
-    (thereby opposing the limit keyword of pd.Series.interpolate).
-
-    :param data:                    pd.Series. The data series to be interpolated
-    :param method:                  String. Method keyword designating interpolation method to use.
-    :param order:                   Integer. If your desired interpolation method needs an order to be passed -
-                                    here you pass it.
-    :param inter_limit:             Integer. Default = 2. Limit up to wich nan - gaps in the data get interpolated.
-                                    Its default value suits an interpolation that only will apply on an inserted
-                                    frequency grid.
-    :param downcast_interpolation:  Boolean. Default False. If True:
-                                    If a data chunk not contains enough values for interpolation of the order "order",
-                                    the highest order possible will be selected for that chunks interpolation."
-    :return:
-    """
-
-    gap_mask = (data.rolling(inter_limit, min_periods=0).apply(lambda x: np.sum(np.isnan(x)), raw=True)) != inter_limit
-
-    if inter_limit == 2:
-        gap_mask = gap_mask & gap_mask.shift(-1, fill_value=True)
-    else:
-        gap_mask = (
-            gap_mask.replace(True, np.nan).fillna(method="bfill", limit=inter_limit).replace(np.nan, True).astype(bool)
-        )
-    # start end ending points of interpolation chunks have to be memorized to block their flagging:
-    chunk_switches = gap_mask.astype(int).diff()
-    chunk_starts = chunk_switches[chunk_switches == -1].index
-    chunk_ends = chunk_switches[(chunk_switches.shift(-1) == 1)].index
-    chunk_bounds = chunk_starts.join(chunk_ends, how="outer", sort=True)
-
-    data = data[gap_mask]
-
-    if method in ["linear", "time"]:
-
-        data.interpolate(method=method, inplace=True, limit=1, limit_area="inside")
-
-    else:
-        dat_name = data.name
-        gap_mask = (~gap_mask).cumsum()
-        data = pd.merge(gap_mask, data, how="inner", left_index=True, right_index=True)
-
-        def _interpolWrapper(x, wrap_order=order, wrap_method=method):
-            if x.count() > wrap_order:
-                try:
-                    return x.interpolate(method=wrap_method, order=int(wrap_order))
-                except (NotImplementedError, ValueError):
-                    logger.warning(
-                        "Interpolation with method {} is not supported at order {}. "
-                        "Interpolation will be performed with order {}".format(
-                            method, str(wrap_order), str(wrap_order - 1)
-                        )
-                    )
-                    return _interpolWrapper(x, int(wrap_order - 1), wrap_method)
-            elif x.size < 3:
-                return x
-            else:
-                if downcast_interpolation:
-                    return _interpolWrapper(x, int(x.count() - 1), wrap_method)
-                else:
-                    return x
-
-        data = data.groupby(data.columns[0]).transform(_interpolWrapper)
-        # squeezing the 1-dimensional frame resulting from groupby for consistency reasons
-        data = data.squeeze(axis=1)
-        data.name = dat_name
-    return data, chunk_bounds
-
-
-def _reshapeFlags(
-    flagger,
-    field,
-    ref_index,
-    method="fshift",
-    agg_method=max,
-    missing_flag=None,
-    set_shift_comment=True,
-    block_flags=None,
-    **kwargs,
-):
-    """To continue processing flags after harmonization/interpolation, old pre-harm flags have to be distributed onto
-    new grid.
-
-    There are the following methods available for flags projection. Note, that not every combination of flags projection
-    and interpolation method will lead to useful results. (For example, interpolating with 'fshift' and projecting with
-    bfill' would be a bad approach obviously.):
-
-    Passed aggregation methods shall return a valid flag for empty sampling intervals, or the value np.nan
-    - since np.nan values will be replaced by "missing_flag" anyway.
-
-    'fshift'/'bshift'   - forward/backward projection. Only the very
-                        first/last flag will be projected onto the last/next grid point. Extra flag fields like comment,
-                        just get shifted along with the flag. Only inserted flags for empty intervals will take the
-                        **kwargs argument.
-                        Set 'set_shift_comment' to True,  to apply kwargs** to all flags (currently really slow)
-    'fagg'/'bagg'       - All flags, referring to a sampling intervals measurements get aggregated forward/backward
-                        with the agg_method selected.
-
-    'nshift'     - every grid point gets assigned the nearest flag in its range
-                        ( range = grid_point +/-(freq/2) ).Extra flag fields like comment,
-                        just get shifted along with the flag. Only inserted flags for empty intervals will take the
-                        **kwargs argument.
-
-    'nagg'         - every grid point gets assigned the aggregation (by agg_method), of all the flags in its range.
-
-    :param flagger:     saqc.flagger. The flagger, the passed flags frame refer to.
-    :param method:      String. Default = 'fshift'. A methods keyword. (see func doc above)
-    :param agg_method:  Func. Default = max. method, multiple flags shall be aggregated with, if an aggregation method
-                        is selected for flags projection.
-    :param missing_flag:Integer. Default = -1. If there were no flags referring to the harmonized interval, this
-                        parameter determines wich flag will be inserted into the reshaped flags frame by selecting
-                        flagger.flags[missing_flag]. The parameter defaults to the worst flag that can be thought of, in
-                        terms of the used flagger.
-    :param set_shift_comment:   Boolean. Default = False. The shifting methods for flags projection are really fast,
-                        however, the methods used, do not allow to 'reflag' and apply eventually passed **kwargs.
-                        Setting set_shift_comment to True, **kwargs will be applied, but the whole process will slow
-                        down significantly.
-    :block_flags:       DatetimeIndex. A DatetimeIndex containing labels that will get the "nan-flag" assigned.
-                        This option mainly is introduced to account for the backtracking inconsistencies at the end
-                        and beginning of interpolation chunks.
-    :return: flags:     pd.Series/dios.DictOfSeries. The reshaped pandas like Flags object, referring to the harmonized data.
-    """
-
-    missing_flag = missing_flag or flagger.BAD
-    aggregations = [
-        "nagg",
-        "bagg",
-        "fagg",
-        "nagg_no_deharm",
-        "bagg_no_deharm",
-        "fagg_no_deharm",
-    ]
-    shifts = ["fshift", "bshift", "nshift"]
-
-    freq = ref_index.freq
-
-    # fixme: NOTE: now with dios we just work on the series in question and leave
-    #  other indexes untouched...
-    flags = flagger.getFlags()
-    fdata = flags[field]
-
-    if method in shifts:
-        # forward/backward projection of every intervals last/first flag - rest will be dropped
-        if method == "fshift":
-            direction = "ffill"
-            tolerance = pd.Timedelta(freq)
-
-        elif method == "bshift":
-            direction = "bfill"
-            tolerance = pd.Timedelta(freq)
-        # varset for nshift
-        else:
-            direction = "nearest"
-            tolerance = pd.Timedelta(freq) / 2
-
-        # if you want to keep previous comments
-        # only newly generated missing flags get commented:
-
-        fdata = fdata.reindex(ref_index, tolerance=tolerance, method=direction, fill_value=np.nan)
-
-        flags[field] = fdata
-        flagger_new = flagger.initFlags(flags=flags)
-        flagger_new.setFlags(field, loc=fdata.isna(), flag=missing_flag, force=True, **kwargs)
-
-        if set_shift_comment:
-            flagger_new = flagger_new.setFlags(field, flag=fdata, force=True, **kwargs)
-
-    elif method in aggregations:
-        # prepare resampling keywords
-        if method in ["fagg", "fagg_no_deharm"]:
-            closed = "right"
-            label = "right"
-            base = 0
-            freq_string = freq
-        elif method in ["bagg", "bagg_no_deharm"]:
-            closed = "left"
-            label = "left"
-            base = 0
-            freq_string = freq
-        # var sets for 'nagg':
-        else:
-            closed = "left"
-            label = "left"
-            seconds_total = pd.Timedelta(freq).total_seconds()
-            base = seconds_total / 2
-            freq_string = str(int(seconds_total)) + "s"
-            i_start = fdata.index[0]
-            if abs(i_start - i_start.floor(freq)) <= pd.Timedelta(freq) / 2:
-                shift_correcture = 1
-            else:
-                shift_correcture = -1
-
-        # resampling the flags series with aggregation method
-        agg = lambda x: agg_method(x) if not x.empty else missing_flag
-        resampled = fdata.resample(freq_string, closed=closed, label=label, base=base)
-        # NOTE: breaks for non categorical flaggers
-        fdata = resampled.apply(agg).astype(flagger.dtype)
-
-        if method == "nagg":
-            fdata = fdata.shift(periods=shift_correcture, freq=pd.Timedelta(freq) / 2)
-
-        # some consistency clean up to ensure new flags frame matching new data frames size:
-        if ref_index[0] != fdata.index[0]:
-            fdata = pd.Series(data=flagger.BAD, index=[ref_index[0]]).astype(flagger.dtype).append(fdata)
-        if ref_index[-1] != fdata.index[-1]:
-            fdata = fdata.append(pd.Series(data=flagger.BAD, index=[ref_index[-1]]).astype(flagger.dtype))
-
-        # block flagging/backtracking of chunk_starts/chunk_ends
-        if block_flags is not None:
-            fdata[block_flags] = np.nan
-
-        flags[field] = fdata
-        flagger_new = flagger.initFlags(flags=flags)
-
-    else:
-        methods = ", ".join(shifts + ["\n"] + aggregations)
-        raise ValueError(
-            "Passed reshaping method keyword:'{}', is unknown. Please select from: \n '{}'.".format(method, methods)
-        )
-
-    # block flagging/backtracking of chunk_starts/chunk_ends
-    if block_flags is not None:
-        flags_to_force = pd.Series(np.nan, index=block_flags).astype(flagger_new.dtype)
-        flagger_new = flagger_new.setFlags(field, loc=block_flags, flag=flags_to_force, force=True,)
-    return flagger_new
-
-
-def _backtrackFlags(flagger_harmony, flagger_original_clean, flagger_original, freq, track_method="invert_fshift", co_flagging=False):
-
-    # in the case of "real" up/downsampling - evaluating the harm flags against the original flags makes no sence!
-    if track_method in ["regain"]:
-        return flagger_original_clean
-
-    flags_harmony = flagger_harmony.getFlags()
-    flags_original_clean = flagger_original_clean.getFlags()
-    flags_original = flagger_original.getFlags()
-
-    flags_header = flags_harmony.columns
-    assert len(flags_header) == 1
-
-    flags_original_clean = flags_original_clean.squeeze()
-    flags_original = flags_original.squeeze()
-    flags_harmony = flags_harmony.squeeze()
-    assert isinstance(flags_harmony, pd.Series)
-    assert isinstance(flags_original_clean, pd.Series)
-
-    if track_method in ["invert_fshift", "invert_bshift", "invert_nearest"] and co_flagging is True:
-        if track_method == "invert_fshift":
-            method = "bfill"
-            tolerance = pd.Timedelta(freq)
-        elif track_method == "invert_bshift":
-            method = "ffill"
-            tolerance = pd.Timedelta(freq)
-        # var set for "invert nearest"
-        else:
-            # NOTE: co_flagging bug path
-            method = "nearest"
-            tolerance = pd.Timedelta(freq) / 2
-
-        flags_harmony = flags_harmony.reindex(flags_original.index, method=method, tolerance=tolerance)
-        replacement_mask = flags_harmony > flags_original
-        flags_original.loc[replacement_mask] = flags_harmony.loc[replacement_mask]
-
-    if track_method in ["invert_fshift", "invert_bshift", "invert_nearest"] and co_flagging is False:
-        if track_method == "invert_fshift":
-            method = "backward"
-            tolerance = pd.Timedelta(freq)
-        elif track_method == "invert_bshift":
-            method = "forward"
-            tolerance = pd.Timedelta(freq)
-        # var set for 'invert nearest'
-        else:
-            method = "nearest"
-            tolerance = pd.Timedelta(freq) / 2
-
-        flags_harmony = pd.merge_asof(
-            flags_harmony.to_frame(),
-            pd.DataFrame(flags_original_clean.index.values,
-                         index=flags_original_clean.index,
-                         columns=["pre_index"]),
-            left_index=True,
-            right_index=True,
-            tolerance=tolerance,
-            direction=method,
-        )
-
-        flags_harmony.dropna(subset=["pre_index"], inplace=True)
-        flags_harmony.set_index(["pre_index"], inplace=True)
-        # get rid of Dataframe (not dios !) , that we needed for the merge_asof()-method
-        flags_harmony = flags_harmony.squeeze()
-
-        replacement_mask = flags_harmony > flags_original_clean.loc[flags_harmony.index]
-        flags_original_clean.loc[replacement_mask[replacement_mask].index] = flags_harmony.loc[replacement_mask]
-
-        drops_index = flags_original.index.difference(flags_original_clean.index)
-        flags_original = flags_original_clean.reindex(flags_original_clean.index.join(drops_index, how='outer'))
-        flags_original.loc[drops_index] = flags_original[drops_index]
-
-    res = dios.DictOfSeries(flags_original, columns=flags_header)
-    return flagger_original.initFlags(flags=res)
-
-
-
->>>>>>> dc187c9f
 @register
 def harm_shift2Grid(data, field, flagger, freq, method="nshift", drop_flags=None, empty_intervals_flag=None, **kwargs):
 
