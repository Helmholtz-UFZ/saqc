--- conflicted
+++ resolved
@@ -32,15 +32,17 @@
                      'bagg': 'invert_bshift',
                      'nearest_agg': 'invert_nearest'}
 
-<<<<<<< HEAD
-    def harmonize(data, field, flagger, freq, inter_method, reshape_method, inter_agg=np.mean, inter_order=1,
-=======
-    def harmonize(data, flags, field, flagger, freq, inter_method, reshape_method, inter_agg=np.mean, inter_order=1,
+    def harmonize(data, field, flagger, freq, inter_method, reshape_method,
+                  inter_agg=np.mean,
+                  inter_order=1,
                   inter_downcast=False,
->>>>>>> 9de17500
-                  reshape_agg=max, reshape_missing_flag_index=-1,
-                  reshape_shift_comment=False, outsort_drop_susp=True, outsort_drop_list=None
-                  , data_missing_value=np.nan, **kwargs):
+                  reshape_agg=max,
+                  reshape_missing_flag_index=-1,
+                  reshape_shift_comment=False,
+                  outsort_drop_susp=True,
+                  outsort_drop_list=None,
+                  data_missing_value=np.nan,
+                  **kwargs):
 
         # for some tingle tangle reasons, resolving the harmonization will not be sound, if not all missing/np.nan
         # values get flagged initially:
@@ -70,18 +72,14 @@
             drop_bad=True, drop_list=outsort_drop_list)
 
         # interpolation! (yeah)
-<<<<<<< HEAD
         dat_col = _interpolate_grid(
             dat_col, freq,
             method=inter_method,
             order=inter_order,
             agg_method=inter_agg,
-            total_range=(heap['initial_ts'][0], heap['initial_ts'][-1]))
-=======
-        dat_col = _interpolate_grid(dat_col, freq, method=inter_method, order=inter_order, agg_method=inter_agg,
-                                    total_range=(heap['initial_ts'][0], heap['initial_ts'][-1]),
-                                    downcast_interpolation=inter_downcast)
->>>>>>> 9de17500
+            total_range=(heap['initial_ts'][0], heap['initial_ts'][-1]),
+            downcast_interpolation=inter_downcast
+        )
 
         # flags now have to be carefully adjusted according to the changes/shifts we did to data
         flagger_merged_clean_reshaped = _reshape_flags(
@@ -170,9 +168,6 @@
         return deharmonize
 
 
-<<<<<<< HEAD
-def _outsort_crap(data, field, flagger, drop_suspicious=True, drop_bad=True, drop_list=None, return_drops=False,
-=======
 # make functions public
 harmonize = harm_wrapper(harm=True)
 deharmonize = harm_wrapper(harm=False)
@@ -183,10 +178,7 @@
 
 
 # (de-)harmonize helper
-
-
-def _outsort_crap(data, flags, field, flagger, drop_suspicious=True, drop_bad=True, drop_list=None, return_drops=False,
->>>>>>> 9de17500
+def _outsort_crap(data, field, flagger, drop_suspicious=True, drop_bad=True, drop_list=None, return_drops=False,
                   **kwargs):
 
     """Harmonization gets the more easy, the more data points we can exclude from crowded sampling intervals.
@@ -574,65 +566,6 @@
     return flagger_new
 
 
-# def _backtrack_flags(flags_post, flags_pre, flagger, freq, track_method='invert_fshift', co_flagging=False):
-
-#     # circumvent "set value on copy warning":
-#     flags_pre = flags_pre.copy()
-#     flags_header = flags_post.columns
-
-#     if track_method in ['invert_fshift', 'invert_bshift', 'invert_nearest'] and co_flagging is True:
-#         if track_method == 'invert_fshift':
-#             method = 'bfill'
-#             tolerance = pd.Timedelta(freq)
-#         elif track_method == 'invert_bshift':
-#             method = 'ffill'
-#             tolerance = pd.Timedelta(freq)
-#         # var set for "invert nearest"
-#         else:
-#             method = 'nearest'
-#             tolerance = pd.Timedelta(freq)/2
-
-#         flags_post = flags_post.reindex(flags_pre.index, method=method, tolerance=tolerance)
-#         replacement_mask = flagger.getFlags(flags_post).squeeze() > flagger.getFlags(flags_pre).squeeze()
-#         # there is a mysterious problem when assigning 1-d-dataframes - so we squeeze:
-#         flags_pre = flags_pre.squeeze(axis=1)
-#         flags_post = flags_post.squeeze(axis=1)
-#         flags_pre.loc[replacement_mask] = flags_post.loc[replacement_mask]
-
-#     if track_method in ['invert_fshift', 'invert_bshift', 'invert_nearest'] and co_flagging is False:
-#         if track_method == 'invert_fshift':
-#             method = 'backward'
-#             tolerance = pd.Timedelta(freq)
-#         elif track_method == 'invert_bshift':
-#             method = 'forward'
-#             tolerance = pd.Timedelta(freq)
-#         # var set for 'invert nearest'
-#         else:
-#             method = 'nearest'
-#             tolerance = pd.Timedelta(freq)/2
-
-#         flags_post = pd.merge_asof(flags_post, pd.DataFrame(flags_pre.index.values, index=flags_pre.index,
-#                                                                 columns=['pre_index']), left_index=True,
-#                                        right_index=True, tolerance=tolerance, direction=method)
-#         flags_post.dropna(subset=['pre_index'], inplace=True)
-#         flags_post.set_index(['pre_index'], inplace=True)
-
-#         # restore flag shape
-#         flags_post.columns = flags_header
-
-#         replacement_mask = flagger.getFlags(flags_post).squeeze() > \
-#                            flagger.getFlags(flags_pre.loc[flags_post.index, :]).squeeze()
-#         # there is a mysterious problem when assigning 1-d-dataframes - so we squeeze:
-#         flags_pre = flags_pre.squeeze(axis=1)
-#         flags_post = flags_post.squeeze(axis=1)
-#         flags_pre.loc[replacement_mask[replacement_mask].index] = flags_post.loc[replacement_mask]
-
-#     # sticking to the nomenklatura of always-DF for flags:
-#     if isinstance(flags_pre, pd.Series):
-#         flags_pre = flags_pre.to_frame()
-
-#     return flags_pre
-
 def _backtrack_flags(flagger_post, flagger_pre, freq, track_method='invert_fshift', co_flagging=False):
 
     # NOTE: PROBLEM flager_pre carries one value ib exces (index: -3)
@@ -697,77 +630,12 @@
 
     return flagger_pre.initFlags(flags=flags_pre)
 
-# def _fromMerged(data, flags, flagger, fieldname):
-#     # we need a not-na mask for the flags data to be retrieved:
-#     mask = flagger.getFlags(flags, fieldname).notna()
-
-#     # multi index case distinction:
-#     if isinstance(flags.columns, pd.MultiIndex):
-#         flags = flags.loc[:, flags.columns.get_level_values(0).isin([fieldname])]
-#     else:
-#         flags = flags[fieldname].to_frame(name=fieldname)
-
-#     data = data[fieldname]
-
-#     return data[mask], flags[mask]
 
 def _fromMerged(data, flagger, fieldname):
     # we need a not-na mask for the flags data to be retrieved:
     mask = flagger.getFlags(fieldname).notna()
     return data.loc[mask, fieldname], flagger.getFlagger(field=fieldname, loc=mask)
 
-
-# def _toMerged(data, flags, flagger, fieldname, data_to_insert, flags_to_insert, target_index=None):
-
-#     data = data.copy()
-#     flags = flags.copy()
-
-#     if isinstance(data, pd.Series):
-#         data = data.to_frame()
-
-#     data.drop(fieldname, axis='columns', errors='ignore', inplace=True)
-#     flags.drop(fieldname, axis='columns', errors='ignore', inplace=True)
-
-#     # first case: there is no data, the data-to-insert would have to be merged with, and also are we not deharmonizing:
-#     if (flags.empty) & (target_index is None):
-#         return data_to_insert.to_frame(name=fieldname), flags_to_insert
-
-#     # if thats not the case: generate the drop mask for the remaining data:
-#     mask = (data.isna().all(axis=1))
-#     # we only want to drop lines, that do not have to be re-inserted in the merge:
-#     drops = mask[mask].index.difference(data_to_insert.index)
-#     # clear mask, but keep index
-#     mask[:] = True
-#     # final mask:
-#     mask[drops] = False
-
-#     # if we are not "de-harmonizing":
-#     if target_index is None:
-#         # erase nan rows in the data, that became redundant because of harmonization and merge with data-to-insert:
-#         data = pd.merge(data[mask], data_to_insert, how='outer', left_index=True, right_index=True)
-#         flags = pd.merge(flags[mask], flags_to_insert, how='outer', left_index=True, right_index=True)
-
-#     # if we are "de-harmonizing":
-#     else:
-#         # trivial case: there is only one variable:
-#         if flags.empty:
-#             data = data_to_insert.reindex(target_index).to_frame(name=fieldname)
-#             flags = flags_to_insert.reindex(target_index, fill_value=flagger.dtype.categories[0])
-#         # annoying case: more than one variables:
-#         # erase nan rows resulting from harmonization but keep/regain those, that were initially present in the data:
-#         else:
-#             new_index = data[mask].index.join(target_index, how='outer')
-#             data = data.reindex(new_index)
-#             flags = flags.reindex(new_index, fill_value=flagger.dtype.categories[0])
-#             data = pd.merge(data, data_to_insert, how='outer', left_index=True, right_index=True)
-#             flags = pd.merge(flags, flags_to_insert, how='outer', left_index=True, right_index=True)
-#             flags.fillna(flagger.dtype.categories[0], inplace=True)
-
-#         # internally harmonization memorizes its own manipulation by inserting nan flags -
-#         # those we will now assign the flagger.bad flag by the "missingTest":
-#         data, flags = flagMissing(data, flags, fieldname, flagger, nodata=np.nan)
-
-#     return data, flags
 
 def _toMerged(data, flagger, fieldname, data_to_insert, flagger_to_insert, target_index=None):
 
@@ -818,7 +686,4 @@
 
         # internally harmonization memorizes its own manipulation by inserting nan flags -
         # those we will now assign the flagger.bad flag by the "missingTest":
-        return flagMissing(data, fieldname, flagger.initFlags(flags=flags), nodata=np.nan)
-
-
-
+        return flagMissing(data, fieldname, flagger.initFlags(flags=flags), nodata=np.nan)