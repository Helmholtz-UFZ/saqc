--- conflicted
+++ resolved
@@ -6,15 +6,11 @@
 import logging
 import dios
 
-<<<<<<< HEAD
-
-from saqc.funcs.register import register
-from saqc.lib.tools import toSequence, getFuncFromInput
+
 from saqc.lib.ts_operators import interpolateNANs, aggregate2Freq, shift2Freq
-=======
 from saqc.core.register import register
 from saqc.lib.tools import toSequence
->>>>>>> cbee6e61
+
 
 
 logger = logging.getLogger("SaQC")
@@ -512,12 +508,7 @@
     return flagger_original.initFlags(flags=res)
 
 
-<<<<<<< HEAD
-@register()
-=======
-
 @register
->>>>>>> cbee6e61
 def harm_shift2Grid(data, field, flagger, freq, method="nshift", drop_flags=None, **kwargs):
     return harm_harmonize(
         data, field, flagger, freq, inter_method=method, reshape_method=method, drop_flags=drop_flags, **kwargs,
@@ -573,82 +564,4 @@
         drop_flags=drop_flags,
         **kwargs,
     )
-<<<<<<< HEAD
-=======
-
-
-@register
-def harm_downsample(
-    data,
-    field,
-    flagger,
-    sample_freq,
-    agg_freq,
-    sample_func=np.nanmean,
-    agg_func=np.nanmean,
-    invalid_flags=None,
-    max_invalid=None,
-    **kwargs,
-):
-
-
-    if max_invalid is None:
-        max_invalid = np.inf
-
-
-    # define the "fastest possible" aggregator
-    if sample_func is None:
-        if max_invalid < np.inf:
-            def aggregator(x):
-                if x.isna().sum() < max_invalid:
-                    return agg_func(x)
-                else:
-                    return np.nan
-        else:
-            def aggregator(x):
-                return agg_func(x)
-
-    else:
-        dummy_resampler = pd.Series(np.nan, index=[pd.Timedelta("1min")]).resample("1min")
-        if hasattr(dummy_resampler, sample_func.__name__):
-
-            sample_func_name = sample_func.__name__
-            if max_invalid < np.inf:
-
-                def aggregator(x):
-                    y = getattr(x.resample(sample_freq), sample_func_name)()
-                    if y.isna().sum() < max_invalid:
-                        return agg_func(y)
-                    else:
-                        return np.nan
-
-            else:
-
-                def aggregator(x):
-                    return agg_func(getattr(x.resample(sample_freq), sample_func_name)())
-        else:
-            if max_invalid < np.inf:
-
-                def aggregator(x):
-                    y = x.resample(sample_freq).apply(sample_func)
-                    if y.isna().sum() < max_invalid:
-                        return agg_func(y)
-                    else:
-                        return np.nan
-            else:
-                def aggregator(x):
-                    return agg_func(x.resample(sample_freq).apply(sample_func))
-
-    return harm_harmonize(
-        data,
-        field,
-        flagger,
-        agg_freq,
-        inter_method="bagg",
-        reshape_method="bagg_no_deharm",
-        inter_agg=aggregator,
-        reshape_agg=np.nanmax,
-        drop_flags=invalid_flags,
-        **kwargs,
-    )
->>>>>>> cbee6e61
+
