#! /usr/bin/env python
# -*- coding: utf-8 -*-

import pandas as pd
import numpy as np
import logging

from saqc.funcs.functions import flagMissing
from saqc.funcs.register import register
from saqc.lib.tools import toSequence


# todo: frequencie estimation function
# todo: tests!
# todo: flag assignment to wholes is slightly unconsistent since it doesnt get the missing keyword.
# todo: restrict parameter freedom (harm_freq and deharm_freq have to equal -> auto derive deharm_freq)
# todo: check agg_method argument behavior as passed to resample (nan handling / empty series handling)
# todo: drop-lists
# todo: rename set_shift_comment
# todo: rong method keyword error raise
# todo: make - full grid!
# todo: Bug in set shift comment!
# todo: accelerated func applies


class Heap:
<<<<<<< HEAD
    INDEX = "initial_index"
    DATA = "original_data"
    FLAGGER = "original_flagger"
    FREQ = "frequency"
=======
    INDEX = "initial_ts"
    DATA = "original_data"
    FLAGGER = "original_flagger"
    FREQ = "freq"
>>>>>>> 02c1fff6
    METHOD = "reshape_method"
    DROP = "drop_flags"


<<<<<<< HEAD
def harmWrapper(harm=True, heap={}):
=======
HARM_2_DEHARM = {
    "fshift": "invert_fshift",
    "bshift": "invert_bshift",
    "nearest_shift": "invert_nearest",
    "fagg": "invert_fshift",
    "bagg": "invert_bshift",
    "nearest_agg": "invert_nearest",
}


def harmWrapper(heap={}):
>>>>>>> 02c1fff6
    # NOTE:
    # (1) - harmonization will ALWAYS flag flagger.BAD all the np.nan values and afterwards DROP ALL
    #       flagger.BAD flagged values from flags frame for further flagging!!!!!!!!!!!!!!!!!!!!!
    def harmonize(
        data,
        field,
        flagger,
        freq,
        inter_method,
        reshape_method,
        inter_agg=np.mean,
        inter_order=1,
        inter_downcast=False,
        reshape_agg=max,
        reshape_missing_flag=None,
        reshape_shift_comment=False,
        drop_flags=None,
        data_missing_value=np.nan,
        **kwargs
    ):

        # for some tingle tangle reasons, resolving the harmonization will not be sound, if not all missing/np.nan
        # values get flagged initially:
        data, flagger = flagMissing(
            data, field, flagger, nodata=data_missing_value, **kwargs
        )

        # before sending the current flags and data frame to the future (for backtracking reasons), we clear it
        # from merge-nans that just resulted from harmonization of other variables!
        dat_col, flagger_merged = _fromMerged(data, flagger, field)

        # now we send the flags frame in its current shape to the future:
        heap[field] = {
            Heap.DATA: dat_col,
            Heap.FLAGGER: flagger_merged,
            Heap.FREQ: freq,
            Heap.METHOD: reshape_method,
            Heap.DROP: drop_flags,
        }

        # furthermore we need to memorize the initial timestamp to ensure output format will equal input format.
        if Heap.INDEX not in heap.keys():
            heap.update({Heap.INDEX: dat_col.index})

        # now we can manipulate it without loosing information gathered before harmonization
        dat_col, flagger_merged_clean = _outsortCrap(
            dat_col, field, flagger_merged, drop_flags=drop_flags,
        )

        # interpolation! (yeah)
        dat_col = _interpolateGrid(
            dat_col,
            freq,
            method=inter_method,
            order=inter_order,
            agg_method=inter_agg,
            total_range=(heap[Heap.INDEX][0], heap[Heap.INDEX][-1]),
            downcast_interpolation=inter_downcast,
        )

        # flags now have to be carefully adjusted according to the changes/shifts we did to data
        flagger_merged_clean_reshaped = _reshapeFlags(
            flagger_merged_clean,
            field,
            ref_index=dat_col.index,
            method=reshape_method,
            agg_method=reshape_agg,
            missing_flag=reshape_missing_flag,
            set_shift_comment=reshape_shift_comment,
            **kwargs
        )

        # finally we happily blow up the data and flags frame again,
        # to release them on their ongoing journey through saqc.
        data, flagger_out = _toMerged(
            data,
            flagger,
            field,
            data_to_insert=dat_col,
            flagger_to_insert=flagger_merged_clean_reshaped,
        )

        return data, flagger_out

    def deharmonize(data, field, flagger, co_flagging=False, **kwargs):

        # Check if there is backtracking information available for actual harmonization resolving
        if field not in heap:
            logging.warning(
                'No backtracking data for resolving harmonization of "{}". Reverse projection of flags gets'
                " skipped!".format(field)
            )
            return data, flagger

        # get some deharm configuration infos from the heap:
<<<<<<< HEAD
        freq = heap[field][Heap.FREQ]
        redrop_flags = heap[field][Heap.DROP]
        # redrop_susp = heap[field]["drop_susp"]
        # redrop_list = heap[field]["drop_list"]
        resolve_method = harm_2_deharm[heap[field][Heap.METHOD]]
=======
        harm_info = heap.pop(field)
        resolve_method = HARM_2_DEHARM[harm_info[Heap.METHOD]]
>>>>>>> 02c1fff6

        # retrieve data and flags from the merged saqc-conform data frame (and by that get rid of blow-up entries).
        dat_col, flagger_merged = _fromMerged(data, flagger, field)

        # reconstruct the drops that were performed before harmonization
        drops, flagger_original_clean = _outsortCrap(
            dat_col,
            field,
<<<<<<< HEAD
            heap[field][Heap.FLAGGER],
            # drop_suspicious=redrop_susp,
            # drop_bad=True,
            drop_flags=redrop_flags,
=======
            harm_info[Heap.FLAGGER],
            drop_flags=harm_info[Heap.DROP],
>>>>>>> 02c1fff6
            return_drops=True,
        )

        # with reconstructed pre-harmonization flags-frame -> perform the projection of the flags calculated for
        # the harmonized timeseries, onto the original timestamps
        flagger_back = _backtrackFlags(
            flagger_merged,
            flagger_original_clean,
            harm_info[Heap.FREQ],
            track_method=resolve_method,
            co_flagging=co_flagging,
        )
        flags_back = flagger_back.getFlags()

        # now: re-insert the pre-harmonization-drops
        flags_col = flags_back.reindex(flags_back.index.join(drops.index, how="outer"))
        # due to assignment reluctants with 1-d-dataframes we are squeezing:
        flags_col = flags_col.squeeze(axis=1)
        drops = drops.squeeze(axis=1)
        flags_col.loc[drops.index] = drops

        # but to stick with the policy of always having flags as pd.DataFrames we blow up the flags col again:
        if isinstance(flags_col, pd.Series):
            flags_col = flags_col.to_frame()
        flagger_back_full = flagger.initFlags(flags=flags_col)

<<<<<<< HEAD
        dat_col = heap[field][Heap.DATA].reindex(flags_col.index, fill_value=np.nan)
=======
        dat_col = harm_info[Heap.DATA].reindex(flags_col.index, fill_value=np.nan)
>>>>>>> 02c1fff6
        dat_col.name = field
        # transform the result into the form, data travels through saqc:
        data, flagger_out = _toMerged(
            data,
            flagger,
            field,
            dat_col,
            flagger_back_full,
            target_index=heap[Heap.INDEX],
        )
        # clear heap if nessecary:
        if len(heap) == 1 and Heap.INDEX in heap:
            del heap[Heap.INDEX]

        # bye bye data
        return data, flagger_out

    return harmonize, deharmonize


harmonize, deharmonize = harmWrapper()
register("harmonize")(harmonize)
register("deharmonize")(deharmonize)


# (de-)harmonize helper
def _outsortCrap(
    data, field, flagger, drop_flags=None, return_drops=False,
):

    """Harmonization gets the more easy, the more data points we can exclude from crowded sampling intervals.
    Depending on passed key word options the function will remove nan entries and as-suspicious-flagged values from
    the data and the flags passed. In deharmonization the function is used to reconstruct original flags field shape.

    :param data:            pd.Series. ['data'].
    :param flagger:         saqc.flagger.
    :param drop_suspicious: Boolean. Default = True. If True, only values that are flagged GOOD or UNFLAGGED get
                            processed.
    :param drop_bad:        Boolean. Default = True. If True, BAD-flagged values get dropped from data.
    :param drop_list:       List or None. Default = None. List of flags that shall be dropped from data. If None is
                            passed (default), list based data dropping is omitted.
    :param return_drops:    Boolean. Default = False. If True, return the drops only. If False, return the data and
                            flags without drops.
    :return:                If return_drops=False. (default) Returns data, flags tuple with values-to-be-dropped
                            dropped.
                            If return_drops=True. Returns the dropped flags.
    """

    drop_mask = pd.Series(data=False, index=data.index)

    drop_flags = toSequence(drop_flags, default=flagger.BAD)
    for drop_flag in drop_flags:
        drop_mask = drop_mask | flagger.isFlagged(
            field, flag=drop_flag, comparator="=="
        )

    flagger_out = flagger.getFlagger(loc=~drop_mask)
    if return_drops:
        return flagger.getFlags(loc=drop_mask), flagger_out
    return data[~drop_mask], flagger_out


def _makeGrid(t0, t1, freq):
    """
    Returns a frequency grid, covering the date range of 'data'.
    :param data:    pd.Series. ['data']
    :param freq:    Offset String. Intended Sampling frequency.
    :return:        pd.Series. ['data'].
    """

    harm_start = t0.floor(freq=freq)
    harm_end = t1.ceil(freq=freq)
    return pd.date_range(start=harm_start, end=harm_end, freq=freq)


def _insertGrid(data, freq):
    """
    Depending on the frequency, the data has to be harmonized to, the passed data series gets reindexed with an index,
    containing the 'original' entries and additionally, if not present, the equidistant entries of the frequency grid.
    :param data:    pd.Series. ['data']
    :param freq:    Offset String. Intended Sampling frequency.
    :return:        pd.Series. ['data'].
    """

    return data.reindex(
        data.index.join(_makeGrid(data.index[0], data.index[-1], freq), how="outer")
    )


def _interpolateGrid(
    data,
    freq,
    method,
    order=1,
    agg_method=sum,
    total_range=None,
    downcast_interpolation=False,
):
    """The function calculates grid point values for a passed pd.Series (['data']) by applying
    the selected interpolation/fill method. (passed to key word 'method'). The interpolation will apply for grid points
    only, that have preceding (forward-aggregation/forward-shifts) or succeeding (backward-aggregation/backward-shift)
    values, or both ("real" interpolations, like linear, polynomial, ...-> see documentation below).

    Data must be cleared from nans before entering here.

    Methods:
    All Methods calculate new values at grid points, if there is no data available for that sampling point.

    1. "real" INTERPOLATIONS

    There are available all the interpolation methods from the pandas.interpolate() method and they are applicable by
    the very same key words, that you would pass to pd.Series.interpolates's method parameter.

    Be careful with pd.Series.interpolate's 'nearest' and 'pad':
    To just fill grid points forward/backward or from the nearest point - and
    assign grid points, that refer to missing data, a nan value, the use of "fshift", "bshift" and "nearest_shift" is
    recommended, to ensure the result expected. (The methods diverge in some special cases).

    To make an index-aware linear interpolation, "times" has to be passed - NOT 'linear'.

    2. SHIFTS:

    'fshift'        -  every grid point gets assigned its ultimately preceeding value - if there is one available in
                    the preceeding sampling interval.
    'bshift'        -  every grid point gets assigned its first succeeding value - if there is one available in the
                    succeeding sampling interval.
    'nearest_shift' -  every grid point gets assigned the nearest value in its range ( range = +/-(freq/2) ).

    3. AGGREGATIONS

    'nearest_agg'   - all values in the range (+/- freq/2) of a grid point get aggregated with agg_method and assigned
                    to it.
    'bagg'          - all values in a sampling interval get aggregated with agg_method and the result gets assigned to
                    the last grid point
    'fagg'          - all values in a sampling interval get aggregated with agg_method and the result gets assigned to
                    the next grid point

    :param data:        pd.DataFrame. ['data'].
    :param freq:        Offset String. the grid frequency.
    :param method:      String. Method you want to interpolate with. See function doc above.
    :param order:       Integer. Default = 1. If an interpolation method is selected that needs
                        to know about its "order", this is where you pass it. (For example 'polynomial', 'spline')
    :param agg_method:  Func. Default = sum. If an aggregation method is selected for grid point filling,
                        you need to pass the aggregation method to this very parameter. Note that it should be able
                        to handle empty argument series passed as well as np.nan passed.
    :param total_range  2-Tuple of pandas Timestamps.
                        The total range of all the data in the Dataframe that is currently processed. If not
                        None, the resulting harmonization grid of the current data column will range over the total
                        Data-range. This ensures not having nan-entries in the flags dataframe after harmonization.
    :return:            pd.DataFrame. ['data'].
    """

    aggregations = ["nearest_agg", "bagg", "fagg"]
    shifts = ["fshift", "bshift", "nearest_shift"]
    interpolations = [
        "linear",
        "time",
        "nearest",
        "zero",
        "slinear",
        "quadratic",
        "cubic",
        "spline",
        "barycentric",
        "polynomial",
        "krogh",
        "piecewise_polynomial",
        "spline",
        "pchip",
        "akima",
    ]
    data = data.copy()
    ref_index = _makeGrid(data.index[0], data.index[-1], freq)
    if total_range is not None:
        total_index = _makeGrid(total_range[0], total_range[1], freq)

    # Aggregations:
    if method in aggregations:
        if method == "nearest_agg":
            # all values within a grid points range (+/- freq/2, closed to the left) get aggregated with 'agg method'
            # some timestamp acrobatics to feed the base keyword properly
            seconds_total = pd.Timedelta(freq).total_seconds()
            seconds_string = str(int(seconds_total)) + "s"
            # calculate the series of aggregated values
            data = data.resample(
                seconds_string, base=seconds_total / 2, loffset=pd.Timedelta(freq) / 2
            ).apply(agg_method)

        elif method == "bagg":
            # all values in a sampling interval get aggregated with agg_method and assigned to the last grid point
            data = data.resample(freq).apply(agg_method)
        # if method is fagg
        else:
            # all values in a sampling interval get aggregated with agg_method and assigned to the next grid point
            data = data.resample(freq, closed="right", label="right").apply(agg_method)
        # some consistency cleanup:
        if total_range is None:
            data = data.reindex(ref_index)

    # Shifts
    elif method in shifts:
        if method == "fshift":
            direction = "ffill"
            tolerance = pd.Timedelta(freq)

        elif method == "bshift":
            direction = "bfill"
            tolerance = pd.Timedelta(freq)
        # if method = nearest_shift
        else:
            direction = "nearest"
            tolerance = pd.Timedelta(freq) / 2

        data = data.reindex(ref_index, method=direction, tolerance=tolerance)

    # Interpolations:
    elif method in interpolations:

        data = _insertGrid(data, freq)
        data = _interpolate(
            data,
            method,
            order=order,
            inter_limit=2,
            downcast_interpolation=downcast_interpolation,
        )
        if total_range is None:
            data = data.asfreq(freq, fill_value=np.nan)

    else:
        methods = ", ".join(shifts + ["\n"] + aggregations + ["\n"] + interpolations)
        raise ValueError(
            "Passed interpolation method keyword:'{}', is unknown. Please select from: \n '{}'.".format(
                method, methods
            )
        )
    if total_range is not None:
        data = data.reindex(total_index)

    return data


def _interpolate(data, method, order=2, inter_limit=2, downcast_interpolation=False):
    """
    The function interpolates nan-values (and nan-grids) in timeseries data. It can be passed all the method keywords
    from the pd.Series.interpolate method and will than apply this very methods. Note, that the inter_limit keyword
    really restricts the interpolation to chunks, not containing more than "inter_limit" nan entries
    (thereby opposing the limit keyword of pd.Series.interpolate).

    :param data:                    pd.Series. The data series to be interpolated
    :param method:                  String. Method keyword designating interpolation method to use.
    :param order:                   Integer. If your desired interpolation method needs an order to be passed -
                                    here you pass it.
    :param inter_limit:             Integer. Default = 2. Limit up to wich nan - gaps in the data get interpolated.
                                    Its default value suits an interpolation that only will apply on an inserted
                                    frequency grid.
    :param downcast_interpolation:  Boolean. Default False. If True:
                                    If a data chunk not contains enough values for interpolation of the order "order",
                                    the highest order possible will be selected for that chunks interpolation."
    :return:
    """

    gap_mask = (
        data.rolling(inter_limit, min_periods=0).apply(
            lambda x: np.sum(np.isnan(x)), raw=True
        )
    ) != inter_limit

    if inter_limit == 2:
        gap_mask = gap_mask & gap_mask.shift(-1, fill_value=True)
    else:
        gap_mask = (
            gap_mask.replace(True, np.nan)
            .fillna(method="bfill", limit=inter_limit)
            .replace(np.nan, True)
            .astype(bool)
        )

    data = data[gap_mask]

    if method in ["linear", "time"]:

        data.interpolate(method=method, inplace=True, limit=1, limit_area="inside")

    else:

        gap_mask = (~gap_mask).cumsum()
        data = pd.merge(gap_mask, data, how="inner", left_index=True, right_index=True)

        def _interpolWrapper(x, wrap_order=order, wrap_method=method):
            if x.count() > wrap_order:
                try:
                    return x.interpolate(method=wrap_method, order=int(wrap_order))
                except (NotImplementedError, ValueError):
                    logging.warning(
                        "Interpolation with method {} is not supported at order {}. "
                        "Interpolation will be performed with order {}".format(
                            method, str(wrap_order), str(wrap_order - 1)
                        )
                    )
                    return _interpolWrapper(x, int(wrap_order - 1), wrap_method)
            elif x.size < 3:
                return x
            else:
                if downcast_interpolation:
                    return _interpolWrapper(x, int(x.count() - 1), wrap_method)
                else:
                    return x

        data = data.groupby(data.columns[0]).transform(_interpolWrapper)

    return data


def _reshapeFlags(
    flagger,
    field,
    ref_index,
    method="fshift",
    agg_method=max,
    missing_flag=None,
    set_shift_comment=True,
    **kwargs
):
    """To continue processing flags after harmonization/interpolation, old pre-harm flags have to be distributed onto
    new grid.

    There are the following methods available for flags projection. Note, that not every combination of flags projection
    and interpolation method will lead to useful results. (For example, interpolating with 'fshift' and projecting with
    bfill' would be a bad approach obviously.):

    Passed aggregation methods shall return a valid flag for empty sampling intervals, or the value np.nan
    - since np.nan values will be replaced by "missing_flag" anyway.

    'fshift'/'bshift'   - forward/backward projection. Only the very
                        first/last flag will be projected onto the last/next grid point. Extra flag fields like comment,
                        just get shifted along with the flag. Only inserted flags for empty intervals will take the
                        **kwargs argument.
                        Set 'set_shift_comment' to True,  to apply kwargs** to all flags (currently really slow)
    'fagg'/'bagg'       - All flags, referring to a sampling intervals measurements get aggregated forward/backward
                        with the agg_method selected.

    'nearest_shift'     - every grid point gets assigned the nearest flag in its range
                        ( range = grid_point +/-(freq/2) ).Extra flag fields like comment,
                        just get shifted along with the flag. Only inserted flags for empty intervals will take the
                        **kwargs argument.

    'nearest_agg'         - every grid point gets assigned the aggregation (by agg_method), of all the flags in its range.

    :param flagger:     saqc.flagger. The flagger, the passed flags frame refer to.
    :param method:      String. Default = 'fshift'. A methods keyword. (see func doc above)
    :param agg_method:  Func. Default = max. method, multiple flags shall be aggregated with, if an aggregation method
                        is selected for flags projection.
    :param missing_flag:Integer. Default = -1. If there were no flags referring to the harmonized interval, this
                        parameter determines wich flag will be inserted into the reshaped flags frame by selecting
                        flagger.flags[missing_flag]. The parameter defaults to the worst flag that can be thought of, in
                        terms of the used flagger.
    :param set_shift_comment:   Boolean. Default = False. The shifting methods for flags projection are really fast,
                        however, the methods used, do not allow to 'reflag' and apply eventually passed **kwargs.
                        Setting set_shift_comment to True, **kwargs will be applied, but the whole process will slow
                        down significantly.
    :return: flags:     pd.Series/pd.DataFrame. The reshaped pandas like Flags object, referring to the harmonized data.
    """

    missing_flag = missing_flag or flagger.UNFLAGGED
    aggregations = ["nearest_agg", "bagg", "fagg"]
    shifts = ["fshift", "bshift", "nearest_shift"]

    freq = ref_index.freqstr

    if method in shifts:
        # forward/backward projection of every intervals last/first flag - rest will be dropped
        if method == "fshift":
            direction = "ffill"
            tolerance = pd.Timedelta(freq)

        elif method == "bshift":
            direction = "bfill"
            tolerance = pd.Timedelta(freq)
        # varset for nearest_shift
        else:
            direction = "nearest"
            tolerance = pd.Timedelta(freq) / 2

        flags = flagger.getFlags().reindex(
            ref_index, tolerance=tolerance, method=direction
        )

        # if you want to keep previous comments - only newly generated missing flags get commented:
        flags_series = flags.squeeze()

        flagger_new = flagger.initFlags(flags=flags).setFlags(
            field, loc=flags_series.isna(), flag=missing_flag, force=True, **kwargs
        )

        if set_shift_comment:
            flagger_new = flagger_new.setFlags(
                field, flag=flags_series, force=True, **kwargs
            )

    elif method in aggregations:
        # prepare resampling keywords
        if method == "fagg":
            closed = "right"
            label = "right"
            base = 0
            freq_string = freq
        elif method == "bagg":
            closed = "left"
            label = "left"
            base = 0
            freq_string = freq
        # var sets for 'nearest_agg':
        else:
            closed = "left"
            label = "left"
            seconds_total = pd.Timedelta(freq).total_seconds()
            base = seconds_total / 2
            freq_string = str(int(seconds_total)) + "s"
            if (
                abs(flags.index[0] - flags.index[0].ceil(freq))
                <= pd.Timedelta(freq) / 2
            ):
                shift_correcture = -1
            else:
                shift_correcture = +1

        # resampling the flags series with aggregation method
        flags = (
            flagger_new.getFlags()
            # NOTE: otherwise the datetime index will get lost
            .squeeze()
            .resample(freq_string, closed=closed, label=label, base=base)
            # NOTE: breaks for non categorical flaggers
            .apply(lambda x: agg_method(x) if not x.empty else missing_flag)
            .astype(flagger.dtype)
            .to_frame(name=field)
        )

        if method == "nearest_agg":
            flags = flags.shift(periods=-shift_correcture, freq=pd.Timedelta(freq) / 2)

        flagger_new = flagger_new.initFlags(flags=flags.to_frame(name=field))

    else:
        methods = ", ".join(shifts + ["\n"] + aggregations)
        raise ValueError(
            "Passed reshaping method keyword:'{}', is unknown. Please select from: \n '{}'.".format(
                method, methods
            )
        )
    return flagger_new


def _backtrackFlags(
    flagger_post, flagger_pre, freq, track_method="invert_fshift", co_flagging=False
):

    # NOTE: PROBLEM flager_pre carries one value ib exces (index: -3)
    flags_post = flagger_post.getFlags()
    flags_pre = flagger_pre.getFlags()
    flags_header = flags_post.columns
    if (
        track_method in ["invert_fshift", "invert_bshift", "invert_nearest"]
        and co_flagging is True
    ):
        if track_method == "invert_fshift":
            method = "bfill"
            tolerance = pd.Timedelta(freq)
        elif track_method == "invert_bshift":
            method = "ffill"
            tolerance = pd.Timedelta(freq)
        # var set for "invert nearest"
        else:
            # NOTE: co_flagging bug path
            method = "nearest"
            tolerance = pd.Timedelta(freq) / 2

        flags_post = flags_post.reindex(
            flags_pre.index, method=method, tolerance=tolerance
        )
        replacement_mask = flags_post.squeeze() > flags_pre.squeeze()
        # there is a mysterious problem when assigning 1-d-dataframes - so we squeeze:
        flags_pre = flags_pre.squeeze(axis=1)
        flags_post = flags_post.squeeze(axis=1)
        flags_pre.loc[replacement_mask] = flags_post.loc[replacement_mask]

    if (
        track_method in ["invert_fshift", "invert_bshift", "invert_nearest"]
        and co_flagging is False
    ):
        if track_method == "invert_fshift":
            method = "backward"
            tolerance = pd.Timedelta(freq)
        elif track_method == "invert_bshift":
            method = "forward"
            tolerance = pd.Timedelta(freq)
        # var set for 'invert nearest'
        else:
            method = "nearest"
            tolerance = pd.Timedelta(freq) / 2

        flags_post = pd.merge_asof(
            flags_post,
            pd.DataFrame(
                flags_pre.index.values, index=flags_pre.index, columns=["pre_index"]
            ),
            left_index=True,
            right_index=True,
            tolerance=tolerance,
            direction=method,
        )

        flags_post.dropna(subset=["pre_index"], inplace=True)
        flags_post.set_index(["pre_index"], inplace=True)

        # restore flag shape
        flags_post.columns = flags_header

        replacement_mask = (
            flags_post.squeeze() > flags_pre.loc[flags_post.index, :].squeeze()
        )
        # there is a mysterious problem when assigning 1-d-dataframes - so we squeeze:
        flags_pre = flags_pre.squeeze(axis=1)
        flags_post = flags_post.squeeze(axis=1)
        flags_pre.loc[replacement_mask[replacement_mask].index] = flags_post.loc[
            replacement_mask
        ]

    # sticking to the nomenklatura of always-DF for flags:
    if isinstance(flags_pre, pd.Series):
        flags_pre = flags_pre.to_frame()

    return flagger_pre.initFlags(flags=flags_pre)


def _fromMerged(data, flagger, fieldname):
    # we need a not-na mask for the flags data to be retrieved:
    mask = flagger.getFlags(fieldname).notna()
    return data.loc[mask, fieldname], flagger.getFlagger(field=fieldname, loc=mask)


def _toMerged(
    data, flagger, fieldname, data_to_insert, flagger_to_insert, target_index=None
):

    data = data.copy()
    flags = flagger.getFlags()
    flags_to_insert = flagger_to_insert.getFlags()

    if isinstance(data, pd.Series):
        data = data.to_frame()

    data.drop(fieldname, axis="columns", errors="ignore", inplace=True)
    flags.drop(fieldname, axis="columns", errors="ignore", inplace=True)

    # first case: there is no data, the data-to-insert would have to be merged with, and also are we not deharmonizing:
    if (flags.empty) & (target_index is None):
        return data_to_insert.to_frame(name=fieldname), flagger_to_insert

    # if thats not the case: generate the drop mask for the remaining data:
    mask = data.isna().all(axis=1)
    # we only want to drop lines, that do not have to be re-inserted in the merge:
    drops = mask[mask].index.difference(data_to_insert.index)
    # clear mask, but keep index
    mask[:] = True
    # final mask:
    mask[drops] = False

    # if we are not "de-harmonizing":
    if target_index is None:
        # erase nan rows in the data, that became redundant because of harmonization and merge with data-to-insert:
        data = pd.merge(
            data[mask], data_to_insert, how="outer", left_index=True, right_index=True
        )
        flags = pd.merge(
            flags[mask], flags_to_insert, how="outer", left_index=True, right_index=True
        )
        return data, flagger.initFlags(flags=flags)

    else:
        # trivial case: there is only one variable:
        if flags.empty:
            data = data_to_insert.reindex(target_index).to_frame(name=fieldname)
            flags = flags_to_insert.reindex(target_index, fill_value=flagger.UNFLAGGED)
            return data, flagger.initFlags(flags=flags)
        # annoying case: more than one variables:
        # erase nan rows resulting from harmonization but keep/regain those, that were initially present in the data:
        new_index = data[mask].index.join(target_index, how="outer")
        data = data.reindex(new_index)
        flags = flags.reindex(new_index, fill_value=flagger.UNFLAGGED)
        data = pd.merge(
            data, data_to_insert, how="outer", left_index=True, right_index=True
        )
        flags = pd.merge(
            flags, flags_to_insert, how="outer", left_index=True, right_index=True
        )
        flags.fillna(flagger.UNFLAGGED, inplace=True)

        # internally harmonization memorizes its own manipulation by inserting nan flags -
        # those we will now assign the flagger.bad flag by the "missingTest":
        return flagMissing(
            data, fieldname, flagger.initFlags(flags=flags), nodata=np.nan
        )<|MERGE_RESOLUTION|>--- conflicted
+++ resolved
@@ -24,24 +24,14 @@
 
 
 class Heap:
-<<<<<<< HEAD
-    INDEX = "initial_index"
-    DATA = "original_data"
-    FLAGGER = "original_flagger"
-    FREQ = "frequency"
-=======
     INDEX = "initial_ts"
     DATA = "original_data"
     FLAGGER = "original_flagger"
     FREQ = "freq"
->>>>>>> 02c1fff6
     METHOD = "reshape_method"
     DROP = "drop_flags"
 
 
-<<<<<<< HEAD
-def harmWrapper(harm=True, heap={}):
-=======
 HARM_2_DEHARM = {
     "fshift": "invert_fshift",
     "bshift": "invert_bshift",
@@ -53,7 +43,6 @@
 
 
 def harmWrapper(heap={}):
->>>>>>> 02c1fff6
     # NOTE:
     # (1) - harmonization will ALWAYS flag flagger.BAD all the np.nan values and afterwards DROP ALL
     #       flagger.BAD flagged values from flags frame for further flagging!!!!!!!!!!!!!!!!!!!!!
@@ -149,16 +138,8 @@
             return data, flagger
 
         # get some deharm configuration infos from the heap:
-<<<<<<< HEAD
-        freq = heap[field][Heap.FREQ]
-        redrop_flags = heap[field][Heap.DROP]
-        # redrop_susp = heap[field]["drop_susp"]
-        # redrop_list = heap[field]["drop_list"]
-        resolve_method = harm_2_deharm[heap[field][Heap.METHOD]]
-=======
         harm_info = heap.pop(field)
         resolve_method = HARM_2_DEHARM[harm_info[Heap.METHOD]]
->>>>>>> 02c1fff6
 
         # retrieve data and flags from the merged saqc-conform data frame (and by that get rid of blow-up entries).
         dat_col, flagger_merged = _fromMerged(data, flagger, field)
@@ -167,15 +148,8 @@
         drops, flagger_original_clean = _outsortCrap(
             dat_col,
             field,
-<<<<<<< HEAD
-            heap[field][Heap.FLAGGER],
-            # drop_suspicious=redrop_susp,
-            # drop_bad=True,
-            drop_flags=redrop_flags,
-=======
             harm_info[Heap.FLAGGER],
             drop_flags=harm_info[Heap.DROP],
->>>>>>> 02c1fff6
             return_drops=True,
         )
 
@@ -202,11 +176,7 @@
             flags_col = flags_col.to_frame()
         flagger_back_full = flagger.initFlags(flags=flags_col)
 
-<<<<<<< HEAD
-        dat_col = heap[field][Heap.DATA].reindex(flags_col.index, fill_value=np.nan)
-=======
         dat_col = harm_info[Heap.DATA].reindex(flags_col.index, fill_value=np.nan)
->>>>>>> 02c1fff6
         dat_col.name = field
         # transform the result into the form, data travels through saqc:
         data, flagger_out = _toMerged(
