--- conflicted
+++ resolved
@@ -9,13 +9,7 @@
 import dios
 import functools
 from scipy.optimize import curve_fit
-<<<<<<< HEAD
-
 from sklearn.linear_model import LinearRegression
-
-ORIGINAL_SUFFIX = '_original'
-=======
->>>>>>> 237e3ddc
 
 ORIGINAL_SUFFIX = "_original"
 
@@ -191,27 +185,21 @@
     return data, flagger
 
 
-<<<<<<< HEAD
-@register
-def proc_interpolateGrid(data, field, flagger, freq, method, inter_order=2, drop_flags=None,
-                            downgrade_interpolation=False, empty_intervals_flag=None, grid_field=None, inter_limit=2,
-                            **kwargs):
-
-=======
 @register(masking='field')
 def proc_interpolateGrid(
-    data,
-    field,
-    flagger,
-    freq,
-    method,
-    inter_order=2,
-    to_drop=None,
-    downgrade_interpolation=False,
-    empty_intervals_flag=None,
-    **kwargs
-):
->>>>>>> 237e3ddc
+        data,
+        field,
+        flagger,
+        freq,
+        method,
+        inter_order=2,
+        to_drop=None,
+        downgrade_interpolation=False,
+        empty_intervals_flag=None,
+        grid_field=None,
+        inter_limit=2,
+        **kwargs):
+
     """
     Function to interpolate the data at regular (equidistant) timestamps (or Grid points).
 
@@ -236,12 +224,7 @@
         A flagger object, holding flags and additional Informations related to `data`.
     freq : str
         The frequency of the grid you want to interpolate your data at.
-<<<<<<< HEAD
-
-    method : {"linear", "tim   e", "nearest", "zero", "slinear", "quadratic", "cubic", "spline", "barycentric",
-=======
     method : {"linear", "time", "nearest", "zero", "slinear", "quadratic", "cubic", "spline", "barycentric",
->>>>>>> 237e3ddc
         "polynomial", "krogh", "piecewise_polynomial", "spline", "pchip", "akima"}: string
         The interpolation method you want to apply.
     inter_order : integer, default 2
@@ -258,15 +241,12 @@
         A Flag, that you want to assign to those values resulting equidistant sample grid, that were not surrounded by
         valid (flagged) data in the original dataset and thus werent interpolated. Default automatically assigns
         flagger.BAD flag to those values.
-
-<<<<<<< HEAD
     grid_field : String, default None
         Use the timestamp of another variable as (not nessecarily regular) "grid" to be interpolated.
-
     inter_limit : Integer, default 2
         Maximum number of consecutive Grid values allowed for interpolation. If set
         to "n", in the result, chunks of "n" consecutive grid values wont be interpolated.
-=======
+
     Returns
     -------
     data : dios.DictOfSeries
@@ -275,7 +255,6 @@
     flagger : saqc.flagger
         The flagger object, holding flags and additional Informations related to `data`.
         Flags values and shape may have changed relatively to the flagger input.
->>>>>>> 237e3ddc
     """
 
     datcol = data[field]
