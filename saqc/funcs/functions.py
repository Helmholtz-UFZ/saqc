#! /usr/bin/env python
# -*- coding: utf-8 -*-

from functools import partial
from inspect import signature

import dios
import numpy as np
import pandas as pd
import scipy
import dtw
import pywt
import itertools
import collections
import numba
from mlxtend.evaluate import permutation_test
from scipy import stats
from scipy.cluster.hierarchy import linkage, fcluster

<<<<<<< HEAD

from saqc.lib.tools import groupConsecutives, detectDeviants
from saqc.lib.ts_operators import count
=======
from saqc.lib.tools import groupConsecutives, seasonalMask
>>>>>>> 7e4d8eeb
from saqc.funcs.proc_functions import proc_fork, proc_drop, proc_projectFlags
from saqc.funcs.modelling import modelling_mask

from saqc.core.register import register
from saqc.core.visitor import ENVIRONMENT
from dios import DictOfSeries
from typing import Any


def _dslIsFlagged(flagger, var, flag=None, comparator=">="):
    """
    helper function for `flagGeneric`
    """
    return flagger.isFlagged(var.name, flag=flag, comparator=comparator)


def _execGeneric(flagger, data, func, field, nodata):
    # TODO:
    # - check series.index compatibility
    # - field is only needed to translate 'this' parameters
    #    -> maybe we could do the translation on the tree instead

    sig = signature(func)
    args = []
    for k, v in sig.parameters.items():
        k = field if k == "this" else k
        if k not in data:
            raise NameError(f"variable '{k}' not found")
        args.append(data[k])

    globs = {
        "isflagged": partial(_dslIsFlagged, flagger),
        "ismissing": lambda var: ((var == nodata) | pd.isnull(var)),
        "this": field,
        "NODATA": nodata,
        "GOOD": flagger.GOOD,
        "BAD": flagger.BAD,
        "UNFLAGGED": flagger.UNFLAGGED,
        **ENVIRONMENT,
    }
    func.__globals__.update(globs)
    return func(*args)


@register(masking='all')
def procGeneric(data, field, flagger, func, nodata=np.nan, **kwargs):
    """
    generate/process data with generically defined functions.

    The functions can depend on on any of the fields present in data.

    Formally, what the function does, is the following:

    1.  Let F be a Callable, depending on fields f_1, f_2,...f_K, (F = F(f_1, f_2,...f_K))
        Than, for every timestamp t_i that occurs in at least one of the timeseries data[f_j] (outer join),
        The value v_i is computed via:
        v_i = data([f_1][t_i], data[f_2][t_i], ..., data[f_K][t_i]), if all data[f_j][t_i] do exist
        v_i = `nodata`, if at least one of the data[f_j][t_i] is missing.
    2.  The result is stored to data[field] (gets generated if not present)

    Parameters
    ----------
    data : dios.DictOfSeries
        A dictionary of pandas.Series, holding all the data.
    field : str
        The fieldname of the column, where you want the result from the generic expressions processing to be written to.
    flagger : saqc.flagger.BaseFlagger
        A flagger object, holding flags and additional Informations related to `data`.
    func : Callable
        The data processing function with parameter names that will be
        interpreted as data column entries.
        See the examples section to learn more.
    nodata : any, default np.nan
        The value that indicates missing/invalid data

    Returns
    -------
    data : dios.DictOfSeries
        A dictionary of pandas.Series, holding all the data.
        The shape of the data may have changed relatively to the data input.
    flagger : saqc.flagger.BaseFlagger
        The flagger object, holding flags and additional Informations related to `data`.
        The flags shape may have changed relatively to the input flagger.

    Examples
    --------
    Some examples on what to pass to the func parameter:
    To compute the sum of the variables "temperature" and "uncertainty", you would pass the function:

    >>> lambda temperature, uncertainty: temperature + uncertainty

    You also can pass numpy and pandas functions:

    >>> lambda temperature, uncertainty: np.round(temperature) * np.sqrt(uncertainty)

    """
    data[field] = _execGeneric(flagger, data, func, field, nodata).squeeze()
    # NOTE:
    # The flags to `field` will be (re-)set to UNFLAGGED
    # That leads to the following problem:
    # flagger.merge merges the given flaggers, if
    # `field` did already exist before the call to `procGeneric`
    # but with a differing index, we end up with:
    # len(data[field]) != len(flagger.getFlags(field))
    # see: test/funcs/test_generic_functions.py::test_procGenericMultiple

    # TODO:
    # We need a way to simply overwrite a given flagger column, maybe
    # an optional keyword to merge ?
    flagger = flagger.merge(flagger.initFlags(data[field]))
    return data, flagger


@register(masking='all')
def flagGeneric(data, field, flagger, func, nodata=np.nan, **kwargs):
    """
    a function to flag a data column by evaluation of a generic expression.

    The expression can depend on any of the fields present in data.

    Formally, what the function does, is the following:

    Let X be an expression, depending on fields f_1, f_2,...f_K, (X = X(f_1, f_2,...f_K))
    Than for every timestamp t_i in data[field]:
    data[field][t_i] is flagged if X(data[f_1][t_i], data[f_2][t_i], ..., data[f_K][t_i]) is True.

    Note, that all value series included in the expression to evaluate must be labeled identically to field.

    Note, that the expression is passed in the form of a Callable and that this callables variable names are
    interpreted as actual names in the data header. See the examples section to get an idea.

    Note, that all the numpy functions are available within the generic expressions.

    Parameters
    ----------
    data : dios.DictOfSeries
        A dictionary of pandas.Series, holding all the data.
    field : str
        The fieldname of the column, where you want the result from the generic expressions evaluation to be projected
        to.
    flagger : saqc.flagger.BaseFlagger
        A flagger object, holding flags and additional Informations related to `data`.
    func : Callable
        The expression that is to be evaluated is passed in form of a callable, with parameter names that will be
        interpreted as data column entries. The Callable must return an boolen array like.
        See the examples section to learn more.
    nodata : any, default np.nan
        The value that indicates missing/invalid data

    Returns
    -------
    data : dios.DictOfSeries
        A dictionary of pandas.Series, holding all the data.
    flagger : saqc.flagger.BaseFlagger
        The flagger object, holding flags and additional Informations related to `data`.
        Flags values may have changed relatively to the flagger input.

    Examples
    --------
    Some examples on what to pass to the func parameter:
    To flag the variable `field`, if the sum of the variables
    "temperature" and "uncertainty" is below zero, you would pass the function:

    >>> lambda temperature, uncertainty: temperature + uncertainty < 0

    There is the reserved name 'This', that always refers to `field`. So, to flag field if field is negative, you can
    also pass:

    >>> lambda this: this < 0

    If you want to make dependent the flagging from flags already present in the data, you can use the built-in
    ``isflagged`` method. For example, to flag the 'temperature', if 'level' is flagged, you would use:

    >>> lambda level: isflagged(level)

    You can furthermore specify a flagging level, you want to compare the flags to. For example, for flagging
    'temperature', if 'level' is flagged at a level named 'doubtfull' or worse, use:

    >>> lambda level: isflagged(level, flag='doubtfull', comparator='<=')

    If you are unsure about the used flaggers flagging level names, you can use the reserved key words BAD, UNFLAGGED
    and GOOD, to refer to the worst (BAD), best(GOOD) or unflagged (UNFLAGGED) flagging levels. For example.

    >>> lambda level: isflagged(level, flag=UNFLAGGED, comparator='==')

    Your expression also is allowed to include pandas and numpy functions

    >>> lambda level: np.sqrt(level) > 7
    """
    # NOTE:
    # The naming of the func parameter is pretty confusing
    # as it actually holds the result of a generic expression
    mask = _execGeneric(flagger, data, func, field, nodata).squeeze()
    if np.isscalar(mask):
        raise TypeError(f"generic expression does not return an array")
    if not np.issubdtype(mask.dtype, np.bool_):
        raise TypeError(f"generic expression does not return a boolean array")

    # if flagger.getFlags(field).empty:
    #     flagger = flagger.merge(
    #         flagger.initFlags(
    #             data=pd.Series(name=field, index=mask.index, dtype=np.float64)))
    flagger = flagger.setFlags(field, mask, **kwargs)
    return data, flagger


@register(masking='field')
def flagRange(data, field, flagger, min=-np.inf, max=np.inf, **kwargs):
    """
    Function flags values not covered by the closed interval [`min`, `max`].

    Parameters
    ----------
    data : dios.DictOfSeries
        A dictionary of pandas.Series, holding all the data.
    field : str
        The fieldname of the column, holding the data-to-be-flagged.
    flagger : saqc.flagger.BaseFlagger
        A flagger object, holding flags and additional Informations related to `data`.
    min : float
        Lower bound for valid data.
    max : float
        Upper bound for valid data.

    Returns
    -------
    data : dios.DictOfSeries
        A dictionary of pandas.Series, holding all the data.
    flagger : saqc.flagger.BaseFlagger
        The flagger object, holding flags and additional Informations related to `data`.
        Flags values may have changed relatively to the flagger input.
    """

    # using .values is very much faster
    datacol = data[field].values
    mask = (datacol < min) | (datacol > max)
    flagger = flagger.setFlags(field, mask, **kwargs)
    return data, flagger


@register(masking='all')
def flagPattern(data, field, flagger, reference_field, method='dtw', partition_freq="days", partition_offset='0',
                max_distance=0.03, normalized_distance=True, open_end=True, widths=(1, 2, 4, 8),
                waveform='mexh', **kwargs):
    """
    Implementation of two pattern recognition algorithms:
    - Dynamic Time Warping (dtw) [1]
    - Pattern recognition via wavelets [2]

    The steps are:
    1. Get the frequency of partitions, in which the time series has to be divided (for example: a pattern occurs daily,
        or every hour)
    2. Compare each partition with the given pattern
    3. Check if the compared partition contains the pattern or not
    4. Flag partition if it contains the pattern

    Parameters
    ----------
    data : dios.DictOfSeries
        A dictionary of pandas.Series, holding all the data.
    field : str
        The fieldname of the column, holding the data-to-be-flagged.
    flagger : saqc.flagger.BaseFlagger
        A flagger object, holding flags and additional Informations related to `data`.
    reference_field : str
        Fieldname in `data`, that holds the pattern
    method : {'dtw', 'wavelets'}, default 'dtw'.
        Pattern Recognition method to be used.
    partition_freq : str, default 'days'
        Frequency, in which the pattern occurs.
        Has to be an offset string or one out of {"days", "months"}. If 'days' or 'months' is passed,
        then precise length of partition is calculated from pattern length.
    partition_offset : str, default '0'
        If partition frequency is given by an offset string and the pattern starts after a timely offset, this offset
        is given by `partition_offset`.
        (e.g., partition frequency is "1h", pattern starts at 10:15, then offset is "15min").
    ax_distance : float, default 0.03
        Only effective if method = 'dtw'.
        Maximum dtw-distance between partition and pattern, so that partition is recognized as pattern.
        (And thus gets flagged.)
    normalized_distance : bool, default True.
        For dtw. Normalizing dtw-distance (Doesnt refer to statistical normalization, but to a normalization that
        makes comparable dtw-distances for probes of different length, see [1] for more details).
    open_end : boolean, default True
        Only effective if method = 'dtw'.
        Weather or not, the ending of the probe and of the pattern have to be projected onto each other in the search
        for the optimal dtw-mapping. Recommendation of [1].
    widths : tuple[int], default (1,2,4,8)
        Only effective if method = 'wavelets'.
        Widths for wavelet decomposition. [2] recommends a dyadic scale.
    waveform: str, default 'mexh'
        Only effective if method = 'wavelets'.
        Wavelet to be used for decomposition. Default: 'mexh'

    Returns
    -------
    data : dios.DictOfSeries
        A dictionary of pandas.Series, holding all the data.
    flagger : saqc.flagger.BaseFlagger
        The flagger object, holding flags and additional Informations related to `data`.
        Flags values may have changed relatively to the flagger input.

    References
    ----------
    [1] https://cran.r-project.org/web/packages/dtw/dtw.pdf
    [2] Maharaj, E.A. (2002): Pattern Recognition of Time Series using Wavelets. In: Härdle W., Rönz B. (eds) Compstat.
        Physica, Heidelberg, 978-3-7908-1517-7.
    """

    test = data[field].copy()
    ref = data[reference_field].copy()
    pattern_start_date = ref.index[0].time()
    pattern_end_date = ref.index[-1].time()

    # ## Extract partition frequency from pattern if needed
    if not isinstance(partition_freq, str):
        raise ValueError('Partition frequency has to be given in string format.')
    elif partition_freq == "days" or partition_freq == "months":
        # Get partition frequency from reference field
        partition_count = (pattern_end_date - pattern_start_date).days
        partitions = test.groupby(pd.Grouper(freq="%d D" % (partition_count + 1)))
    else:
        partitions = test.groupby(pd.Grouper(freq=partition_freq))

    # Initializing Wavelets
    if method == 'wavelet':
        # calculate reference wavelet transform
        ref_wl = ref.values.ravel()
        # Widths lambda as in Ann Maharaj
        cwtmat_ref, freqs = pywt.cwt(ref_wl, widths, waveform)
        # Square of matrix elements as Power sum of the matrix
        wavepower_ref = np.power(cwtmat_ref, 2)
    elif not method == 'dtw':
        # No correct method given
        raise ValueError('Unable to interpret {} as method.'.format(method))

    flags = pd.Series(data=False, index=test.index)
    # ## Calculate flags for every partition
    partition_min = ref.shape[0]
    for _, partition in partitions:

        # Ensuring that partition is at least as long as reference pattern
        if partition.empty or (partition.shape[0] < partition_min):
            continue
        if partition_freq == "days" or partition_freq == "months":
            # Use only the time frame given by the pattern
            test = partition[pattern_start_date:pattern_start_date]
            mask = (partition.index >= test.index[0]) & (partition.index <= test.index[-1])
            test = partition.loc[mask]
        else:
            # cut partition according to pattern and offset
            start_time = pd.Timedelta(partition_offset) + partition.index[0]
            end_time = start_time + pd.Timedelta(pattern_end_date - pattern_start_date)
            test = partition[start_time:end_time]
        # ## Switch method
        if method == 'dtw':
            distance = dtw.dtw(test, ref, open_end=open_end, distance_only=True).normalizedDistance
            if normalized_distance:
                distance = distance / ref.var()
            # Partition labeled as pattern by dtw
            if distance < max_distance:
                flags[partition.index] = True
        elif method == 'wavelet':
            # calculate reference wavelet transform
            test_wl = test.values.ravel()
            cwtmat_test, freqs = pywt.cwt(test_wl, widths, 'mexh')
            # Square of matrix elements as Power sum of the matrix
            wavepower_test = np.power(cwtmat_test, 2)
            # Permutation test on Powersum of matrix
            p_value = []
            for i in range(len(widths)):
                x = wavepower_ref[i]
                y = wavepower_test[i]
                pval = permutation_test(x, y, method='approximate', num_rounds=200, func=lambda x, y: x.sum() / y.sum(),
                                        seed=0)
                p_value.append(min(pval, 1 - pval))
            # Partition labeled as pattern by wavelet
            if min(p_value) >= 0.01:
                flags[partition.index] = True

    flagger = flagger.setFlags(field, mask, **kwargs)
    return data, flagger


@register(masking='field')
def flagMissing(data, field, flagger, nodata=np.nan, **kwargs):
    """
    The function flags all values indicating missing data.

    Parameters
    ----------
    data : dios.DictOfSeries
        A dictionary of pandas.Series, holding all the data.
    field : str
        The fieldname of the column, holding the data-to-be-flagged.
    flagger : saqc.flagger.BaseFlagger
        A flagger object, holding flags and additional Informations related to `data`.
    nodata : any, default np.nan
        A value that defines missing data.

    Returns
    -------
    data : dios.DictOfSeries
        A dictionary of pandas.Series, holding all the data.
    flagger : saqc.flagger.BaseFlagger
        The flagger object, holding flags and additional Informations related to `data`.
        Flags values may have changed relatively to the flagger input.
    """

    datacol = data[field]
    if np.isnan(nodata):
        mask = datacol.isna()
    else:
        mask = datacol == nodata

    flagger = flagger.setFlags(field, loc=mask, **kwargs)
    return data, flagger


@register(masking='field')
def flagSesonalRange(
        data, field, flagger, min, max, startmonth=1, endmonth=12, startday=1, endday=31, **kwargs,
):
    """
    Function applies a range check onto data chunks (seasons).

    The data chunks to be tested are defined by annual seasons that range from a starting date,
    to an ending date, wheras the dates are defined by month and day number.

    Parameters
    ----------
    data : dios.DictOfSeries
        A dictionary of pandas.Series, holding all the data.
    field : str
        The fieldname of the column, holding the data-to-be-flagged.
    flagger : saqc.flagger.BaseFlagger
        A flagger object, holding flags and additional Informations related to `data`.
    min : float
        Lower bound for valid data.
    max : float
        Upper bound for valid data.
    startmonth : int
        Starting month of the season to flag.
    endmonth : int
        Ending month of the season to flag.
    startday : int
        Starting day of the season to flag.
    endday : int
        Ending day of the season to flag

    Returns
    -------
    data : dios.DictOfSeries
        A dictionary of pandas.Series, holding all the data.
    flagger : saqc.flagger.BaseFlagger
        The flagger object, holding flags and additional Informations related to `data`.
        Flags values may have changed relatively to the flagger input.
    """

    data, flagger = proc_fork(data, field, flagger, suffix="_masked")
    data, flagger = modelling_mask(data, field + "_masked", flagger, mode='seasonal',
                                   season_start=f"{startmonth:02}-{startday:02}T00:00:00",
                                   season_end=f"{endmonth:02}-{endday:02}T00:00:00",
                                   include_bounds=True)
    data, flagger = flagRange(data, field + "_masked", flagger, min=min, max=max, **kwargs)
    data, flagger = proc_projectFlags(data, field, flagger, method='match', source=field + "_masked")
    data, flagger = proc_drop(data, field + "_masked", flagger)
    return data, flagger


@register(masking='field')
def clearFlags(data, field, flagger, **kwargs):
    flagger = flagger.clearFlags(field, **kwargs)
    return data, flagger


@register(masking='field')
def forceFlags(data, field, flagger, flag, **kwargs):
    flagger = flagger.clearFlags(field).setFlags(field, flag=flag, inplace=True, **kwargs)
    return data, flagger


@register(masking='field')
def flagIsolated(
        data, field, flagger, gap_window, group_window, **kwargs,
):
    """
    The function flags arbitrary large groups of values, if they are surrounded by sufficiently
    large data gaps. A gap is defined as group of missing and/or flagged values.

    A series of values x_k,x_(k+1),...,x_(k+n), with associated timestamps t_k,t_(k+1),...,t_(k+n),
    is considered to be isolated, if:

    1. t_(k+1) - t_n < `group_window`
    2. None of the x_j with 0 < t_k - t_j < `gap_window`, is valid or unflagged (preceeding gap).
    3. None of the x_j with 0 < t_j - t_(k+n) < `gap_window`, is valid or unflagged (succeding gap).

    Parameters
    ----------
    data : dios.DictOfSeries
        A dictionary of pandas.Series, holding all the data.
    field : str
        The fieldname of the column, holding the data-to-be-flagged.
    flagger : saqc.flagger.BaseFlagger
        A flagger object, holding flags and additional informations related to `data`.
    gap_window :
        The minimum size of the gap before and after a group of valid values, making this group considered an
        isolated group. See condition (2) and (3)
    group_window :
        The maximum temporal extension allowed for a group that is isolated by gaps of size 'gap_window',
        to be actually flagged as isolated group. See condition (1).

    Returns
    -------
    data : dios.DictOfSeries
        A dictionary of pandas.Series, holding all the data.
    flagger : saqc.flagger.BaseFlagger
        The flagger object, holding flags and additional Informations related to `data`.
        Flags values may have changed relatively to the flagger input.
    """

    gap_window = pd.tseries.frequencies.to_offset(gap_window)
    group_window = pd.tseries.frequencies.to_offset(group_window)

    col = data[field].mask(flagger.isFlagged(field))
    mask = col.isnull()

    flags = pd.Series(data=0, index=col.index, dtype=bool)
    for srs in groupConsecutives(mask):
        if np.all(~srs):
            start = srs.index[0]
            stop = srs.index[-1]
            if stop - start <= group_window:
                left = mask[start - gap_window: start].iloc[:-1]
                if left.all():
                    right = mask[stop: stop + gap_window].iloc[1:]
                    if right.all():
                        flags[start:stop] = True

    flagger = flagger.setFlags(field, flags, **kwargs)

    return data, flagger


@register(masking='field')
def flagDummy(data, field, flagger, **kwargs):
    """
    Function does nothing but returning data and flagger.

    Parameters
    ----------
    data : dios.DictOfSeries
        A dictionary of pandas.Series, holding all the data.
    field : str
        The fieldname of the column, holding the data-to-be-flagged.
    flagger : saqc.flagger.BaseFlagger
        A flagger object, holding flags and additional informations related to `data`.

    Returns
    -------
    data : dios.DictOfSeries
        A dictionary of pandas.Series, holding all the data.
    flagger : saqc.flagger.BaseFlagger
        The flagger object, holding flags and additional Informations related to `data`.
    """
    return data, flagger


@register(masking='field')
def flagForceFail(data, field, flagger, **kwargs):
    """
    Function raises a runtime error.

    Parameters
    ----------
    data : dios.DictOfSeries
        A dictionary of pandas.Series, holding all the data.
    field : str
        The fieldname of the column, holding the data-to-be-flagged.
    flagger : saqc.flagger.BaseFlagger
        A flagger object, holding flags and additional informations related to `data`.

    """
    raise RuntimeError("Works as expected :D")


@register(masking='field')
def flagUnflagged(data, field, flagger, **kwargs):
    """
    Function sets the flagger.GOOD flag to all values flagged better then flagger.GOOD.
    If there is an entry 'flag' in the kwargs dictionary passed, the
    function sets the kwargs['flag'] flag to all values flagged better kwargs['flag']

    Parameters
    ----------
    data : dios.DictOfSeries
        A dictionary of pandas.Series, holding all the data.
    field : str
        The fieldname of the column, holding the data-to-be-flagged.
    flagger : saqc.flagger.BaseFlagger
        A flagger object, holding flags and additional informations related to `data`.
    kwargs : Dict
        If kwargs contains 'flag' entry, kwargs['flag] is set, if no entry 'flag' is present,
        'flagger.UNFLAGGED' is set.

    Returns
    -------
    data : dios.DictOfSeries
        A dictionary of pandas.Series, holding all the data.
    flagger : saqc.flagger.BaseFlagger
        The flagger object, holding flags and additional Informations related to `data`.
    """

    flag = kwargs.pop('flag', flagger.GOOD)
    flagger = flagger.setFlags(field, flag=flag, **kwargs)
    return data, flagger


@register(masking='field')
def flagGood(data, field, flagger, **kwargs):
    """
    Function sets the flagger.GOOD flag to all values flagged better then flagger.GOOD.

    Parameters
    ----------
    Parameters
    ----------
    data : dios.DictOfSeries
        A dictionary of pandas.Series, holding all the data.
    field : str
        The fieldname of the column, holding the data-to-be-flagged.
    flagger : saqc.flagger.BaseFlagger
        A flagger object, holding flags and additional informations related to `data`.

    Returns
    -------
    data : dios.DictOfSeries
        A dictionary of pandas.Series, holding all the data.
    flagger : saqc.flagger.BaseFlagger
        The flagger object, holding flags and additional Informations related to `data`.

    """
    kwargs.pop('flag', None)
    return flagUnflagged(data, field, flagger, **kwargs)


@register(masking='field')
def flagManual(data, field, flagger, mdata, mflag: Any = 1, method="plain", **kwargs):
    """
    Flag data by given, "manually generated" data.

    The data is flagged at locations where `mdata` is equal to a provided flag (`mflag`).
    The format of mdata can be an indexed object, like pd.Series, pd.Dataframe or dios.DictOfSeries,
    but also can be a plain list- or array-like.
    How indexed mdata is aligned to data is specified via the `method` parameter.

    Parameters
    ----------
    data : dios.DictOfSeries
        A dictionary of pandas.Series, holding all the data.
    field : str
        The fieldname of the column, holding the data-to-be-flagged.
    flagger : saqc.flagger.BaseFlagger
        A flagger object, holding flags and additional informations related to `data`.
    mdata : {pd.Series, pd.Dataframe, DictOfSeries, str}
        The "manually generated" data
    mflag : scalar
        The flag that indicates data points in `mdata`, of wich the projection in data should be flagged.
    method : {'plain', 'ontime', 'left-open', 'right-open'}, default plain
        Defines how mdata is projected on data. Except for the 'plain' method, the methods assume mdata to have an
        index.
        * 'plain': mdata must have the same length as data and is projected one-to-one on data.
        * 'ontime': works only with indexed mdata. mdata entries are matched with data entries that have the same index.
        * 'right-open': mdata defines intervals, values are to be projected on.
            The intervals are defined by any two consecutive timestamps t_1 and 1_2 in mdata.
            the value at t_1 gets projected onto all data timestamps t with t_1 <= t < t_2.
        * 'left-open': like 'right-open', but the projected interval now covers all t with t_1 < t <= t_2.

    Returns
    -------
    data, flagger: original data, modified flagger
    
    Examples
    --------
    An example for mdata
    >>> mdata = pd.Series([1,0,1], index=pd.to_datetime(['2000-02', '2000-03', '2001-05']))
    >>> mdata
    2000-02-01    1
    2000-03-01    0
    2001-05-01    1
    dtype: int64

    On *dayly* data, with the 'ontime' method, only the provided timestamnps are used.
    Bear in mind that only exact timestamps apply, any offset will result in ignoring
    the timestamp.
    >>> _, fl = flagManual(data, field, flagger, mdata, mflag=1, method='ontime')
    >>> fl.isFlagged(field)
    2000-01-31    False
    2000-02-01    True
    2000-02-02    False
    2000-02-03    False
    ..            ..
    2000-02-29    False
    2000-03-01    True
    2000-03-02    False
    Freq: D, dtype: bool

    With the 'right-open' method, the mdata is forward fill:
    >>> _, fl = flagManual(data, field, flagger, mdata, mflag=1, method='right-open')
    >>> fl.isFlagged(field)
    2000-01-31    False
    2000-02-01    True
    2000-02-02    True
    ..            ..
    2000-02-29    True
    2000-03-01    False
    2000-03-02    False
    Freq: D, dtype: bool

    With the 'left-open' method, backward filling is used:
    >>> _, fl = flagManual(data, field, flagger, mdata, mflag=1, method='left-open')
    >>> fl.isFlagged(field)
    2000-01-31    False
    2000-02-01    False
    2000-02-02    True
    ..            ..
    2000-02-29    True
    2000-03-01    True
    2000-03-02    False
    Freq: D, dtype: bool
    """
    dat = data[field]
    if isinstance(mdata, str):
        # todo import path type in mdata, use
        #  s = pd.read_csv(mdata, index_col=N, usecol=[N,N,..]) <- use positional
        #  use a list-arg in config to get the columns
        #  at last, fall throug to next checks
        raise NotImplementedError("giving a path is currently not supported")

    if isinstance(mdata, (pd.DataFrame, DictOfSeries)):
        mdata = mdata[field]

    hasindex = isinstance(mdata, (pd.Series, pd.DataFrame, DictOfSeries))
    if not hasindex and method != "plain":
        raise ValueError("mdata has no index")

    if method == "plain":
        if hasindex:
            mdata = mdata.to_numpy()
        if len(mdata) != len(dat):
            raise ValueError("mdata must have same length then data")
        mdata = pd.Series(mdata, index=dat.index)
    elif method == "ontime":
        pass  # reindex will do the job later
    elif method in ["left-open", "right-open"]:
        mdata = mdata.reindex(dat.index.union(mdata.index))

        # -->)[t0-->)[t1--> (ffill)
        if method == "right-open":
            mdata = mdata.ffill()

        # <--t0](<--t1](<-- (bfill)
        if method == "left-open":
            mdata = mdata.bfill()
    else:
        raise ValueError(method)

    mask = mdata == mflag
    mask = mask.reindex(dat.index).fillna(False)
    flagger = flagger.setFlags(field=field, loc=mask, **kwargs)
    return data, flagger


@register(masking='all')
def flagCrossScoring(data, field, flagger, fields, thresh, cross_stat='modZscore', **kwargs):
    """
    Function checks for outliers relatively to the "horizontal" input data axis.

    For fields=[f_1,f_2,...,f_N] and timestamps [t_1,t_2,...,t_K], the following steps are taken for outlier detection:

    1. All timestamps t_i, where there is one f_k, with data[f_K] having no entry at t_i, are excluded from the
        following process (inner join of the f_i fields.)
    2. for every 0 <= i <= K, the value m_j = median({data[f_1][t_i], data[f_2][t_i], ..., data[f_N][t_i]}) is
        calculated
    2. for every 0 <= i <= K, the set {data[f_1][t_i] - m_j, data[f_2][t_i] - m_j, ..., data[f_N][t_i] - m_j} is tested
        for outliers with the specified method (`cross_stat` parameter)

    Parameters
    ----------
    data : dios.DictOfSeries
        A dictionary of pandas.Series, holding all the data.
    field : str
        A dummy parameter.
    flagger : saqc.flagger.BaseFlagger
        A flagger object, holding flags and additional informations related to `data`.
    fields : str
        List of fieldnames in data, determining wich variables are to be included into the flagging process.
    thresh : float
        Threshold which the outlier score of an value must exceed, for being flagged an outlier.
    cross_stat : {'modZscore', 'Zscore'}, default 'modZscore'
        Method used for calculating the outlier scores.
        * 'modZscore': Median based "sigma"-ish approach. See Referenecs [1].
        * 'Zscore': Score values by how many times the standard deviation they differ from the median.
            See References [1]

    Returns
    -------
    data : dios.DictOfSeries
        A dictionary of pandas.Series, holding all the data.
    flagger : saqc.flagger.BaseFlagger
        The flagger object, holding flags and additional Informations related to `data`.
        Flags values may have changed relatively to the input flagger.

    References
    ----------
    [1] https://www.itl.nist.gov/div898/handbook/eda/section3/eda35h.htm
    """

    df = data[fields].loc[data[fields].index_of('shared')].to_df()

    if isinstance(cross_stat, str):
        if cross_stat == 'modZscore':
            MAD_series = df.subtract(df.median(axis=1), axis=0).abs().median(axis=1)
            diff_scores = ((0.6745 * (df.subtract(df.median(axis=1), axis=0))).divide(MAD_series, axis=0)).abs()
        elif cross_stat == 'Zscore':
            diff_scores = (df.subtract(df.mean(axis=1), axis=0)).divide(df.std(axis=1), axis=0).abs()
        else:
            raise ValueError(cross_stat)
    else:
        try:
            stat = getattr(df, cross_stat.__name__)(axis=1)
        except AttributeError:
            stat = df.aggregate(cross_stat, axis=1)
        diff_scores = df.subtract(stat, axis=0).abs()

    mask = diff_scores > thresh
    for var in fields:
        flagger = flagger.setFlags(var, mask[var], **kwargs)

    return data, flagger

<<<<<<< HEAD
@register(masking='all')
=======

>>>>>>> 7e4d8eeb
def flagDriftFromNorm(data, field, flagger, fields, segment_freq, norm_spread, norm_frac=0.5,
                      metric=lambda x, y: scipy.spatial.distance.pdist(np.array([x, y]),
                                                                       metric='cityblock') / len(x),
                      linkage_method='single', **kwargs):
    """
    The function flags value courses that significantly deviate from a group of normal value courses.

    "Normality" is determined in terms of a maximum spreading distance, that members of a normal group must not exceed.
    In addition, only a group is considered "normal" if it contains more then `norm_frac` percent of the
    variables in "fields".

    See the Notes section for a more detailed presentation of the algorithm

    Parameters
    ----------
    data : dios.DictOfSeries
        A dictionary of pandas.Series, holding all the data.
    field : str
        A dummy parameter.
    flagger : saqc.flagger.BaseFlagger
        A flagger object, holding flags and additional informations related to `data`.
    fields : str
        List of fieldnames in data, determining wich variables are to be included into the flagging process.
    segment_freq : str
        An offset string, determining the size of the seperate datachunks that the algorihm is to be piecewise
        applied on.
    norm_spread : float
        A parameter limiting the maximum "spread" of the timeseries, allowed in the "normal" group. See Notes section
        for more details.
    norm_frac : float, default 0.5
        Has to be in [0,1]. Determines the minimum percentage of variables, the "normal" group has to comprise to be the
        normal group actually. The higher that value, the more stable the algorithm will be with respect to false
        positives. Also, nobody knows what happens, if this value is below 0.5.
    metric : Callable[(numpyp.array, numpy-array), float]
        A distance function. It should be a function of 2 1-dimensional arrays and return a float scalar value.
        This value is interpreted as the distance of the two input arrays. The default is the averaged manhatten metric.
        See the Notes section to get an idea of why this could be a good choice.
    linkage_method : {"single", "complete", "average", "weighted", "centroid", "median", "ward"}, default "single"
        The linkage method used for hierarchical (agglomerative) clustering of the timeseries.
        See the Notes section for more details.
        The keyword gets passed on to scipy.hierarchy.linkage. See its documentation to learn more about the different
        keywords (References [1]).
        See wikipedia for an introduction to hierarchical clustering (References [2]).
    kwargs

    Returns
    -------
    data : dios.DictOfSeries
        A dictionary of pandas.Series, holding all the data.
    flagger : saqc.flagger.BaseFlagger
        The flagger object, holding flags and additional Informations related to `data`.
        Flags values may have changed relatively to the input flagger.

    Notes
    -----
    following steps are performed for every data "segment" of length `segment_freq` in order to find the
    "abnormal" data:

    1. Calculate the distances d(x_i,x_j) for all x_i in parameter `fields` and "d" denoting the distance function
        passed to the parameter `metric`.
    2. Calculate a dendogram with a hierarchical linkage algorithm, specified by the parameter `linkage_method`
    3. Flatten the dendogram at the level, the agglomeration costs exceed the value given by the parameter `norm_spread`
    4. check if there is a cluster containing more than `norm_frac` percentage of the variables in fields.
        if yes: flag all the variables that are not in that cluster (inside the segment)
        if no: flag nothing

    The main parameter giving control over the algorithms behavior is the `norm_spread` parameter, that determines
    the maximum spread of a normal group by limiting the costs, a cluster agglomeration must not exceed in every
    linkage step.
    For singleton clusters, that costs just equal half the distance, the timeseries in the clusters, have to
    each other. So, no timeseries can be clustered together, that are more then
    2*`norm_spread` distanted from each other.
    When timeseries get clustered together, this new clusters distance to all the other timeseries/clusters is
    calculated according to the linkage method specified by `linkage_method`. By default, it is the minimum distance,
    the members of the clusters have to each other.
    Having that in mind, it is advisable to choose a distance function, that can be well interpreted in the units
    dimension of the measurement and where the interpretation is invariant over the length of the timeseries.
    That is, why, the "averaged manhatten metric" is set as the metric default, since it corresponds to the
    averaged value distance, two timeseries have (as opposed by euclidean, for example).

    References
    ----------
    Documentation of the underlying hierarchical clustering algorithm:
        [1] https://docs.scipy.org/doc/scipy/reference/generated/scipy.cluster.hierarchy.linkage.html
    Introduction to Hierarchical clustering:
        [2] https://en.wikipedia.org/wiki/Hierarchical_clustering
    """

    data_to_flag = data[fields].to_df()
    data_to_flag.dropna(inplace=True)
    segments = data_to_flag.groupby(pd.Grouper(freq=segment_freq))
    for segment in segments:
        if segment[1].shape[0] <= 1:
            continue
<<<<<<< HEAD
        drifters = detectDeviants(segment[1], metric, norm_spread, norm_frac, linkage_method, 'variables')
=======
        for i, j in combs:
            dist = metric(segment[1].iloc[:, i].values, segment[1].iloc[:, j].values)
            dist_mat[i, j] = dist

        condensed = np.abs(dist_mat[tuple(zip(*combs))])
        Z = linkage(condensed, method=linkage_method)
        cluster = fcluster(Z, norm_spread, criterion='distance')
        counts = collections.Counter(cluster)
        norm_cluster = -1

        for item in counts.items():
            if item[1] > norm_frac * var_num:
                norm_cluster = item[0]
                break

        if norm_cluster == -1 or counts[norm_cluster] == var_num:
            continue

        drifters = [i for i, x in enumerate(cluster) if x != norm_cluster]

>>>>>>> 7e4d8eeb
        for var in drifters:
            flagger = flagger.setFlags(fields[var], loc=segment[1].index, **kwargs)

    return data, flagger

@register(masking='all')
def flagDriftFromReference(data, field, flagger, fields, segment_freq, thresh,
<<<<<<< HEAD
                      metric=lambda x, y: scipy.spatial.distance.pdist(np.array([x, y]),
                                                                    metric='cityblock')/len(x),
                       **kwargs):
=======
                           metric=lambda x, y: scipy.spatial.distance.pdist(np.array([x, y]),
                                                                            metric='cityblock') / len(x),
                           **kwargs):
>>>>>>> 7e4d8eeb
    """
    The function flags value courses that deviate from a reference course by a margin exceeding a certain threshold.

    The deviation is measured by the distance function passed to parameter metric.

    Parameters
    ----------
    data : dios.DictOfSeries
        A dictionary of pandas.Series, holding all the data.
    field : str
        The reference variable, the deviation from wich determines the flagging.
    flagger : saqc.flagger.BaseFlagger
        A flagger object, holding flags and additional informations related to `data`.
    fields : str
        List of fieldnames in data, determining wich variables are to be included into the flagging process.
    segment_freq : str
        An offset string, determining the size of the seperate datachunks that the algorihm is to be piecewise
        applied on.
    thresh : float
        The threshod by wich normal variables can deviate from the reference variable at max.
    metric : Callable[(numpyp.array, numpy-array), float]
        A distance function. It should be a function of 2 1-dimensional arrays and return a float scalar value.
        This value is interpreted as the distance of the two input arrays. The default is the averaged manhatten metric.
        See the Notes section to get an idea of why this could be a good choice.
    kwargs

    Returns
    -------
    data : dios.DictOfSeries
        A dictionary of pandas.Series, holding all the data.
    flagger : saqc.flagger.BaseFlagger
        The flagger object, holding flags and additional Informations related to `data`.
        Flags values may have changed relatively to the input flagger.

    Notes
    -----
    it is advisable to choose a distance function, that can be well interpreted in the units
    dimension of the measurement and where the interpretation is invariant over the length of the timeseries.
    That is, why, the "averaged manhatten metric" is set as the metric default, since it corresponds to the
    averaged value distance, two timeseries have (as opposed by euclidean, for example).
    """

    data_to_flag = data[fields].to_df()
    data_to_flag.dropna(inplace=True)
    if field not in fields:
        fields.append(field)
    var_num = len(fields)
    segments = data_to_flag.groupby(pd.Grouper(freq=segment_freq))

    for segment in segments:

        if segment[1].shape[0] <= 1:
            continue
        for i in range(var_num):
            dist = metric(segment[1].iloc[:, i].values, segment[1].loc[:, field].values)
            if dist > thresh:
                flagger = flagger.setFlags(fields[i], loc=segment[1].index, **kwargs)

    return data, flagger




@register(masking='all')
def flagDriftScale(data, field, flagger, fields_scale1, fields_scale2, segment_freq, norm_spread, norm_frac=0.5,
                      metric=lambda x, y: scipy.spatial.distance.pdist(np.array([x, y]),
                                                                                    metric='cityblock')/len(x),
                      linkage_method='single', **kwargs):


    """
    The function linearly rescales one set of variables to another set of variables with a different scale and then
    flags value courses that significantly deviate from a group of normal value courses.

    The two sets of variables can be linearly scaled one to another and hence the scaling transformation is performed
    via linear regression: A linear regression is performed on each pair of variables giving a slope and an intercept.
    The transformation is then calculated a the median of all the calculated slopes and intercepts.

    Once the transformation is performed, the function flags those values, that deviate from a group of normal values.
    "Normality" is determined in terms of a maximum spreading distance, that members of a normal group must not exceed.
    In addition, only a group is considered "normal" if it contains more then `norm_frac` percent of the
    variables in "fields".

    Parameters
    ----------
    data : dios.DictOfSeries
        A dictionary of pandas.Series, holding all the data.
    field : str
        A dummy parameter.
    flagger : saqc.flagger
        A flagger object, holding flags and additional informations related to `data`.
    fields_scale1 : str
        List of fieldnames in data to be included into the flagging process which are scaled according to scaling
        scheme 1.
    fields_scale2 : str
        List of fieldnames in data to be included into the flagging process which are scaled according to scaling
        scheme 2.
    segment_freq : str
        An offset string, determining the size of the seperate datachunks that the algorihm is to be piecewise
        applied on.
    norm_spread : float
        A parameter limiting the maximum "spread" of the timeseries, allowed in the "normal" group. See Notes section
        for more details.
    norm_frac : float, default 0.5
        Has to be in [0,1]. Determines the minimum percentage of variables, the "normal" group has to comprise to be the
        normal group actually. The higher that value, the more stable the algorithm will be with respect to false
        positives. Also, nobody knows what happens, if this value is below 0.5.
    metric : Callable[(numpyp.array, numpy-array), float]
        A distance function. It should be a function of 2 1-dimensional arrays and return a float scalar value.
        This value is interpreted as the distance of the two input arrays. The default is the averaged manhatten metric.
        See the Notes section to get an idea of why this could be a good choice.
    linkage_method : {"single", "complete", "average", "weighted", "centroid", "median", "ward"}, default "single"
        The linkage method used for hierarchical (agglomerative) clustering of the timeseries.
        See the Notes section for more details.
        The keyword gets passed on to scipy.hierarchy.linkage. See its documentation to learn more about the different
        keywords (References [1]).
        See wikipedia for an introduction to hierarchical clustering (References [2]).
    kwargs

    Returns
    -------
    data : dios.DictOfSeries
        A dictionary of pandas.Series, holding all the data.
    flagger : saqc.flagger
        The flagger object, holding flags and additional Informations related to `data`.
        Flags values may have changed relatively to the input flagger.

    References
    ----------
    Documentation of the underlying hierarchical clustering algorithm:
        [1] https://docs.scipy.org/doc/scipy/reference/generated/scipy.cluster.hierarchy.linkage.html
    Introduction to Hierarchical clustering:
        [2] https://en.wikipedia.org/wiki/Hierarchical_clustering
    """

    fields = fields_scale1 + fields_scale2
    data_to_flag = data[fields].to_df()
    data_to_flag.dropna(inplace=True)

    convert_slope = []
    convert_intercept = []

    for field1 in fields_scale1:
        for field2 in fields_scale2:
            slope, intercept, r_value, p_value, std_err = stats.linregress(data_to_flag[field1], data_to_flag[field2])
            convert_slope.append(slope)
            convert_intercept.append(intercept)

    factor_slope = np.median(convert_slope)
    factor_intercept = np.median(convert_intercept)

    dat = dios.DictOfSeries()
    for field1 in fields_scale1:
        dat[field1] = factor_intercept + factor_slope * data_to_flag[field1]
    for field2 in fields_scale2:
        dat[field2] = data_to_flag[field2]

    dat_to_flag = dat[fields].to_df()


    segments = dat_to_flag.groupby(pd.Grouper(freq=segment_freq))
    for segment in segments:
        if segment[1].shape[0] <= 1:
            continue
        drifters = detectDeviants(segment[1], metric, norm_spread, norm_frac, linkage_method, 'variables')
        for var in drifters:
            flagger = flagger.setFlags(fields[var], loc=segment[1].index, **kwargs)


    return data, flagger<|MERGE_RESOLUTION|>--- conflicted
+++ resolved
@@ -17,13 +17,9 @@
 from scipy import stats
 from scipy.cluster.hierarchy import linkage, fcluster
 
-<<<<<<< HEAD
 
 from saqc.lib.tools import groupConsecutives, detectDeviants
-from saqc.lib.ts_operators import count
-=======
 from saqc.lib.tools import groupConsecutives, seasonalMask
->>>>>>> 7e4d8eeb
 from saqc.funcs.proc_functions import proc_fork, proc_drop, proc_projectFlags
 from saqc.funcs.modelling import modelling_mask
 
@@ -865,11 +861,8 @@
 
     return data, flagger
 
-<<<<<<< HEAD
+
 @register(masking='all')
-=======
-
->>>>>>> 7e4d8eeb
 def flagDriftFromNorm(data, field, flagger, fields, segment_freq, norm_spread, norm_frac=0.5,
                       metric=lambda x, y: scipy.spatial.distance.pdist(np.array([x, y]),
                                                                        metric='cityblock') / len(x),
@@ -964,30 +957,8 @@
     for segment in segments:
         if segment[1].shape[0] <= 1:
             continue
-<<<<<<< HEAD
         drifters = detectDeviants(segment[1], metric, norm_spread, norm_frac, linkage_method, 'variables')
-=======
-        for i, j in combs:
-            dist = metric(segment[1].iloc[:, i].values, segment[1].iloc[:, j].values)
-            dist_mat[i, j] = dist
-
-        condensed = np.abs(dist_mat[tuple(zip(*combs))])
-        Z = linkage(condensed, method=linkage_method)
-        cluster = fcluster(Z, norm_spread, criterion='distance')
-        counts = collections.Counter(cluster)
-        norm_cluster = -1
-
-        for item in counts.items():
-            if item[1] > norm_frac * var_num:
-                norm_cluster = item[0]
-                break
-
-        if norm_cluster == -1 or counts[norm_cluster] == var_num:
-            continue
-
-        drifters = [i for i, x in enumerate(cluster) if x != norm_cluster]
-
->>>>>>> 7e4d8eeb
+
         for var in drifters:
             flagger = flagger.setFlags(fields[var], loc=segment[1].index, **kwargs)
 
@@ -995,15 +966,9 @@
 
 @register(masking='all')
 def flagDriftFromReference(data, field, flagger, fields, segment_freq, thresh,
-<<<<<<< HEAD
                       metric=lambda x, y: scipy.spatial.distance.pdist(np.array([x, y]),
                                                                     metric='cityblock')/len(x),
                        **kwargs):
-=======
-                           metric=lambda x, y: scipy.spatial.distance.pdist(np.array([x, y]),
-                                                                            metric='cityblock') / len(x),
-                           **kwargs):
->>>>>>> 7e4d8eeb
     """
     The function flags value courses that deviate from a reference course by a margin exceeding a certain threshold.
 
@@ -1063,8 +1028,6 @@
                 flagger = flagger.setFlags(fields[i], loc=segment[1].index, **kwargs)
 
     return data, flagger
-
-
 
 
 @register(masking='all')
@@ -1163,7 +1126,6 @@
 
     dat_to_flag = dat[fields].to_df()
 
-
     segments = dat_to_flag.groupby(pd.Grouper(freq=segment_freq))
     for segment in segments:
         if segment[1].shape[0] <= 1:
@@ -1172,5 +1134,4 @@
         for var in drifters:
             flagger = flagger.setFlags(fields[var], loc=segment[1].index, **kwargs)
 
-
     return data, flagger