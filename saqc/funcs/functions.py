#! /usr/bin/env python
# -*- coding: utf-8 -*-

from functools import partial

import numpy as np
import pandas as pd
import dtw
import pywt
from mlxtend.evaluate import permutation_test
import datetime

from saqc.lib.tools import groupConsecutives, sesonalMask

from saqc.core.register import register, Func
from saqc.core.visitor import ENVIRONMENT
from dios import DictOfSeries
from typing import Any


def _dslIsFlagged(flagger, var, flag=None, comparator=None):
    """
    helper function for `flagGeneric`
    """
    if comparator is None:
        return flagger.isFlagged(var.name, flag=flag)
    return flagger.isFlagged(var.name, flag=flag, comparator=comparator)


def _execGeneric(flagger, data, func, field, nodata):
    # TODO:
    # - check series.index compatibility
    # - field is only needed to translate 'this' parameters
    #    -> maybe we could do the translation on the tree instead

    func = Func(func)
    for k in func.parameters:
        k = field if k == "this" else k
        if k not in data:
            raise NameError(f"variable '{k}' not found")
        func = Func(func, data[k])

    globs = {
        "isflagged": partial(_dslIsFlagged, flagger),
        "ismissing": lambda var: ((var == nodata) | pd.isnull(var)),
        "this": field,
        "NODATA": nodata,
        "GOOD": flagger.GOOD,
        "BAD": flagger.BAD,
        "UNFLAGGED": flagger.UNFLAGGED,
        **ENVIRONMENT
    }
    func = func.addGlobals(globs)
    return func()


@register
def procGeneric(data, field, flagger, func, nodata=np.nan, **kwargs):
    """
    Execute generic functions.
    The **kwargs are needed to satisfy the test-function interface,
    although they are of no use here. Usually they are abused to
    transport the name of the test function (here: `procGeneric`)
    into the flagger, but as we don't set flags here, we simply
    ignore them
    """
    data[field] = _execGeneric(flagger, data, func, field, nodata).squeeze()
    # NOTE:
    # The flags to `field` will be (re-)set to UNFLAGGED
    # That leads to the following problem:
    # flagger.merge merges the given flaggers, if
    # `field` did already exist before the call to `procGeneric`
    # but with a differing index, we end up with:
    # len(data[field]) != len(flagger.getFlags(field))
    # see: test/funcs/test_generic_functions.py::test_procGenericMultiple

    # TODO:
    # We need a way to simply overwrite a given flagger column, maybe
    # an optional keyword to merge ?
    flagger = flagger.merge(flagger.initFlags(data[field]))
    return data, flagger


@register
def flagGeneric(data, field, flagger, func, nodata=np.nan, **kwargs):
    # NOTE:
    # The naming of the func parameter is pretty confusing
    # as it actually holds the result of a generic expression
    mask = _execGeneric(flagger, data, func, field, nodata).squeeze()
    if np.isscalar(mask):
        raise TypeError(f"generic expression does not return an array")
    if not np.issubdtype(mask.dtype, np.bool_):
        raise TypeError(f"generic expression does not return a boolean array")

    if flagger.getFlags(field).empty:
        flagger = flagger.merge(flagger.initFlags(data=pd.Series(name=field, index=mask.index)))
    flagger = flagger.setFlags(field, mask, **kwargs)
    return data, flagger


@register
def flagRange(data, field, flagger, min, max, **kwargs):
    # using .values is very much faster
    datacol = data[field].values
    mask = (datacol < min) | (datacol > max)
    flagger = flagger.setFlags(field, mask, **kwargs)
    return data, flagger


<<<<<<< HEAD


@register()
def flagPattern(data, field, flagger, reference_field, method = 'dtw', partition_freq = "days", partition_offset = 0, max_distance = 0.03, normalized_distance = True, widths = [1,2,4,8], waveform = 'mexh', **kwargs):

    test = data[field].copy()
    ref = data[reference_field].copy()
    #ref = ref['2019-06-29 11:00:00':'2019-06-29 18:00:00']
    Pattern_start_date = ref.index[0]
    Pattern_start_time = datetime.datetime.time(Pattern_start_date)
    Pattern_end_date = ref.index[-1]
    Pattern_end_time = datetime.datetime.time(Pattern_end_date)

    ### Extract partition frequency from pattern if needed
    if not isinstance(partition_freq, str):
        raise ValueError('Partition frequency has to be given in string format.')
    elif partition_freq == "days" or partition_freq == "months":
            # Get partition frequency from reference field
            partition_count = (Pattern_end_date - Pattern_start_date).days
            partitions = test.groupby(pd.Grouper(freq="%d D" % (partition_count + 1)))
    else:
        partitions = test.groupby(pd.Grouper(freq=partition_freq))

    # Initializing Wavelets
    if method == 'wavelet':
        # calculate reference wavelet transform
        ref_wl = ref.values.ravel()
        # Widths lambda as in Ann Maharaj
        cwtmat_ref, freqs = pywt.cwt(ref_wl, widths, waveform)
        # Square of matrix elements as Power sum of the matrix
        wavepower_ref = np.power(cwtmat_ref, 2)
    elif not method == 'dtw':
    # No correct method given
        raise ValueError('Unable to interpret {} as method.'.format(method))

    flags = pd.Series(data=0, index=test.index)
    ### Calculate flags for every partition
    partition_min = ref.shape[0]
    for _, partition in partitions:
        # Ensuring that partition is at least as long as reference pattern
        if partition.empty or (partition.shape[0] < partition_min):
            continue
        if partition_freq == "days" or partition_freq == "months":
            # Use only the time frame given by the pattern
            test = partition.between_time(Pattern_start_time, Pattern_end_time)
            mask = (partition.index >= test.index[0]) & (partition.index <= test.index[-1])
            test = partition.loc[mask]
        else:
            # cut partition according to pattern and offset
            start_time = pd.Timedelta(partition_offset) + partition.index[0]
            end_time = start_time + pd.Timedelta(Pattern_end_date - Pattern_start_date)
            test = partition[start_time:end_time]
        ### Switch method
        if method == 'dtw':
            distance = dtw.dtw(test, ref, open_end=True, distance_only=True).normalizedDistance
            if normalized_distance:
                distance = distance/abs(ref.mean())
            # Partition labeled as pattern by dtw
            if distance < max_distance:
                flags[partition.index] = 1
        elif method == 'wavelet':
            # calculate reference wavelet transform
            test_wl = test.values.ravel()
            cwtmat_test, freqs = pywt.cwt(test_wl, widths, 'mexh')
            # Square of matrix elements as Power sum of the matrix
            wavepower_test = np.power(cwtmat_test, 2)
            # Permutation test on Powersum of matrix
            p_value = []
            for i in range(len(widths)):
                x = wavepower_ref[i]
                y = wavepower_test[i]
                pval = permutation_test(x, y, method='approximate', num_rounds=200, func=lambda x, y: x.sum() / y.sum(),
                                        seed=0)
                p_value.append(min(pval, 1 - pval))
            # Partition labeled as pattern by wavelet
            if min(p_value) >= 0.01:
                flags[partition.index] = 1

    mask = (flags == 1)

    flagger = flagger.setFlags(field, mask, **kwargs)
    return data, flagger



@register()
=======
@register
>>>>>>> 6110259d
def flagMissing(data, field, flagger, nodata=np.nan, **kwargs):
    datacol = data[field]
    if np.isnan(nodata):
        mask = datacol.isna()
    else:
        mask = datacol[datacol == nodata]

    flagger = flagger.setFlags(field, loc=mask, **kwargs)
    return data, flagger


@register
def flagSesonalRange(
        data, field, flagger, min, max, startmonth=1, endmonth=12, startday=1, endday=31, **kwargs,
):
    smask = sesonalMask(data[field].index, startmonth, startday, endmonth, endday)

    d = data.loc[smask, [field]]
    if d.empty:
        return data, flagger

    _, flagger_range = flagRange(d, field, flagger.slice(loc=d[field].index), min=min, max=max, **kwargs)

    if not flagger_range.isFlagged(field).any():
        return data, flagger

    flagger = flagger.merge(flagger_range)
    return data, flagger


@register
def clearFlags(data, field, flagger, **kwargs):
    flagger = flagger.clearFlags(field, **kwargs)
    return data, flagger


@register
def forceFlags(data, field, flagger, flag, **kwargs):
    flagger = flagger.clearFlags(field).setFlags(field, flag=flag, **kwargs)
    return data, flagger


@register
def flagIsolated(
        data, field, flagger, gap_window, group_window, **kwargs,
):
    gap_window = pd.tseries.frequencies.to_offset(gap_window)
    group_window = pd.tseries.frequencies.to_offset(group_window)

    col = data[field].mask(flagger.isFlagged(field))
    mask = col.isnull()

    flags = pd.Series(data=0, index=col.index, dtype=bool)
    for srs in groupConsecutives(mask):
        if np.all(~srs):
            start = srs.index[0]
            stop = srs.index[-1]
            if stop - start <= group_window:
                left = mask[start - gap_window: start].iloc[:-1]
                if left.all():
                    right = mask[stop: stop + gap_window].iloc[1:]
                    if right.all():
                        flags[start:stop] = True

    flagger = flagger.setFlags(field, flags, **kwargs)

    return data, flagger


@register
def flagDummy(data, field, flagger, **kwargs):
    """ Do nothing """
    return data, flagger


@register
def flagManual(data, field, flagger, mdata, mflag: Any = 1, method='plain', **kwargs):
    """ Flag data by given manual data.

    The data is flagged at locations where `mdata` is equal to a provided flag (`mflag`).
    The format of mdata can be a indexed object, like pd.Series, pd.Dataframe or dios.DictOfSeries,
    but also can be a plain list- or array-like.
    How indexed mdata is aligned to data is specified via `method` argument.

    Parameters
    ----------
    data : DictOfSeries
    field : str
        The field chooses the column in flags and data in question.
        It also determine the column in mdata if its of type pd.Dataframe or dios.DictOfSeries.

    flagger : flagger

    mdata : {pd.Series, pd.Dataframe, DictOfSeries, str}
        The manual data

    mflag : scalar
        The flag that indicates data points in `mdata`, that should be flagged.

    method : {'plain', 'ontime', 'left-open', 'right-open'}, default plain
        Define how mdata is applied on data. Except 'plain' mdata must have a index.
        * 'plain': mdata must have same length than data and is applied one-to-one on data.
        * 'ontime': work only with indexed mdata, it is applied, where timestamps are match.
        * 'right-open': mdata defines periods, which are defined by two consecutive timestamps, the
            value of the first aka. left is applied on the whole period.
        * 'left-open': like 'right-open' but the value is defined in the latter aka. right timestamp.

    kwargs : Any
        passed to flagger

    Returns
    -------
    data, flagger: original data, modified flagger
    
    Examples
    --------
    An example for mdata
    >>> mdata = pd.Series([1,0,1], index=pd.to_datetime(['2000-02', '2000-03', '2001-05']))
    >>> mdata
    2000-02-01    1
    2000-03-01    0
    2001-05-01    1
    dtype: int64

    On *dayly* data, with the 'ontime' method, only the provided timestamnps are used.
    Bear in mind that only exact timestamps apply, any offset will result in ignoring
    the timestamp.
    >>> _, fl = flagManual(data, field, flagger, mdata, mflag=1, method='ontime')
    >>> fl.isFlagged(field)
    2000-01-31    False
    2000-02-01    True
    2000-02-02    False
    2000-02-03    False
    ..            ..
    2000-02-29    False
    2000-03-01    True
    2000-03-02    False
    Freq: D, dtype: bool

    With the 'right-open' method, the mdata is forward fill:
    >>> _, fl = flagManual(data, field, flagger, mdata, mflag=1, method='right-open')
    >>> fl.isFlagged(field)
    2000-01-31    False
    2000-02-01    True
    2000-02-02    True
    ..            ..
    2000-02-29    True
    2000-03-01    False
    2000-03-02    False
    Freq: D, dtype: bool

    With the 'left-open' method, backward filling is used:
    >>> _, fl = flagManual(data, field, flagger, mdata, mflag=1, method='left-open')
    >>> fl.isFlagged(field)
    2000-01-31    False
    2000-02-01    False
    2000-02-02    True
    ..            ..
    2000-02-29    True
    2000-03-01    True
    2000-03-02    False
    Freq: D, dtype: bool
    """
    dat = data[field]
    if isinstance(mdata, str):
        # todo import path type in mdata, use
        #  s = pd.read_csv(mdata, index_col=N, usecol=[N,N,..]) <- use positional
        #  use a list-arg in config to get the columns
        #  at last, fall throug to next checks
        raise NotImplementedError("giving a path is currently not supported")

    if isinstance(mdata, (pd.DataFrame, DictOfSeries)):
        mdata = mdata[field]

    hasindex = isinstance(mdata, (pd.Series, pd.DataFrame, DictOfSeries))
    if not hasindex and method != 'plain':
        raise ValueError("mdata has no index")

    if method == 'plain':
        if hasindex:
            mdata = mdata.to_numpy()
        if len(mdata) != len(dat):
            raise ValueError('mdata must have same length then data')
        mdata = pd.Series(mdata, index=dat.index)
    elif method == 'ontime':
        pass  # reindex will do the job later
    elif method in ['left-open', 'right-open']:
        mdata = mdata.reindex(dat.index.union(mdata.index))

        # -->)[t0-->)[t1--> (ffill)
        if method == 'right-open':
            mdata = mdata.ffill()

        # <--t0](<--t1](<-- (bfill)
        if method == 'left-open':
            mdata = mdata.bfill()
    else:
        raise ValueError(method)

    mask = mdata == mflag
    mask = mask.reindex(dat.index).fillna(False)
    flagger = flagger.setFlags(field=field, loc=mask, **kwargs)
    return data, flagger


@register
def flagCrossScoring(data, field, flagger, fields, thresh, cross_stat=np.median, **kwargs):
    val_frame = data.loc[data.index_of('shared')].to_df()
    try:
        stat = getattr(val_frame, cross_stat.__name__)(axis=1)
    except AttributeError:
        stat = val_frame.aggregate(cross_stat, axis=1)
    diff_scores = val_frame.subtract(stat, axis=0).abs()
    diff_scores = diff_scores > thresh
    for var in fields:
        flagger = flagger.setFlags(var, diff_scores[var].values, **kwargs)
    return data, flagger<|MERGE_RESOLUTION|>--- conflicted
+++ resolved
@@ -106,8 +106,6 @@
     flagger = flagger.setFlags(field, mask, **kwargs)
     return data, flagger
 
-
-<<<<<<< HEAD
 
 
 @register()
@@ -193,10 +191,7 @@
 
 
 
-@register()
-=======
-@register
->>>>>>> 6110259d
+@register
 def flagMissing(data, field, flagger, nodata=np.nan, **kwargs):
     datacol = data[field]
     if np.isnan(nodata):
