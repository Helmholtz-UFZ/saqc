--- conflicted
+++ resolved
@@ -590,39 +590,6 @@
 
 @register
 def flagCrossScoring(data, field, flagger, fields, thresh, cross_stat=np.median, **kwargs):
-<<<<<<< HEAD
-    """
-
-
-    Parameters
-    ----------
-    data : dios.DictOfSeries
-        A dictionary of pandas.Series, holding all the data.
-    field : str
-        The fieldname of the column, holding the data-to-be-flagged. (Is a dummy here)
-    flagger : saqc.flagger
-        A flagger object, holding flags and additional informations related to `data`.
-    fields :
-    thresh
-    cross_stat
-    kwargs
-
-    Returns
-    -------
-    data : dios.DictOfSeries
-        A dictionary of pandas.Series, holding all the data.
-    flagger : saqc.flagger
-        The flagger object, holding flags and additional Informations related to `data`.
-        Flags values may have changed relatively to the flagger input.
-    """
-    val_frame = data.loc[data.index_of("shared")].to_df()
-    try:
-        stat = getattr(val_frame, cross_stat.__name__)(axis=1)
-    except AttributeError:
-        stat = val_frame.aggregate(cross_stat, axis=1)
-    diff_scores = val_frame.subtract(stat, axis=0).abs()
-    diff_scores = diff_scores > thresh
-=======
     df = data[fields].loc[data[fields].index_of('shared')].to_df()
 
     if isinstance(cross_stat, str):
@@ -641,7 +608,6 @@
         diff_scores = df.subtract(stat, axis=0).abs()
 
     mask = diff_scores > thresh
->>>>>>> 54a888f1
     for var in fields:
         flagger = flagger.setFlags(var, mask[var], **kwargs)
 
