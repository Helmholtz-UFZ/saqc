--- conflicted
+++ resolved
@@ -441,7 +441,6 @@
 
 @register
 def flagCrossScoring(data, field, flagger, fields, thresh, cross_stat=np.median, **kwargs):
-<<<<<<< HEAD
     df = data[fields].loc[data[fields].index_of('shared')].to_df()
 
     if isinstance(cross_stat, str):
@@ -460,15 +459,6 @@
         diff_scores = df.subtract(stat, axis=0).abs()
 
     mask = diff_scores > thresh
-=======
-    val_frame = data.loc[data.index_of("shared")].to_df()
-    try:
-        stat = getattr(val_frame, cross_stat.__name__)(axis=1)
-    except AttributeError:
-        stat = val_frame.aggregate(cross_stat, axis=1)
-    diff_scores = val_frame.subtract(stat, axis=0).abs()
-    diff_scores = diff_scores > thresh
->>>>>>> 7293f96e
     for var in fields:
         flagger = flagger.setFlags(var, mask[var], **kwargs)
 
