#! /usr/bin/env python
# -*- coding: utf-8 -*-


import numpy as np
import pandas as pd
from scipy.signal import savgol_filter
from scipy.stats import zscore
from scipy.optimize import curve_fit
from saqc.core.register import register
import numpy.polynomial.polynomial as poly
import numba
import saqc.lib.ts_operators as ts_ops
from saqc.lib.tools import (
    retrieveTrustworthyOriginal,
    offset2seconds,
    slidingWindowIndices,
    findIndex,
)
from outliers import smirnov_grubbs


def _stray(
    val_frame,
    partition_freq=None,
    partition_min=0,
    scoring_method="kNNMaxGap",
    n_neighbors=10,
    iter_start=0.5,
    alpha=0.05,
):


    kNNfunc = getattr(ts_ops, scoring_method)
    # partitioning
    if not partition_freq:
        partition_freq = val_frame.shape[0]

    if isinstance(partition_freq, str):
        partitions = val_frame.groupby(pd.Grouper(freq=partition_freq))
    else:
        grouper_series = pd.Series(data=np.arange(0, val_frame.shape[0]), index=val_frame.index)
        grouper_series = grouper_series.transform(lambda x: int(np.floor(x / partition_freq)))
        partitions = val_frame.groupby(grouper_series)

    # calculate flags for every partition
    to_flag = []
    for _, partition in partitions:
        if partition.empty | (partition.shape[0] < partition_min):
            continue
        sample_size = partition.shape[0]
        nn_neighbors = min(n_neighbors, max(sample_size, 2))
        resids = kNNfunc(partition.values, n_neighbors=nn_neighbors - 1, algorithm="ball_tree")
        sorted_i = resids.argsort()
        resids = resids[sorted_i]
        gaps = np.append(0, np.diff(resids))

        tail_size = int(max(min(50, np.floor(sample_size / 4)), 2))
        tail_indices = np.arange(2, tail_size + 1)
        i_start = int(max(np.floor(sample_size * iter_start), 1) + 1)
        ghat = np.array([np.nan] * sample_size)
        for i in range(i_start - 1, sample_size):
            ghat[i] = sum((tail_indices / (tail_size - 1)) * gaps[i - tail_indices + 1])

        log_alpha = np.log(1 / alpha)
        for iter_index in range(i_start - 1, sample_size):
            if gaps[iter_index] > log_alpha * ghat[iter_index]:
                break

        to_flag = np.append(to_flag, list(partition.index[sorted_i[iter_index:]]))

    return to_flag


def _expFit(val_frame, scoring_method="kNNMaxGap", n_neighbors=10, iter_start=0.5, alpha=0.05, bin_frac=10):

    kNNfunc = getattr(ts_ops, scoring_method)
    resids = kNNfunc(val_frame.values, n_neighbors=n_neighbors, algorithm="ball_tree")
    data_len = resids.shape[0]

    # sorting
    sorted_i = resids.argsort()
    resids = resids[sorted_i]
    iter_index = int(np.floor(resids.size * iter_start))
    # initialize condition variables:
    crit_val = np.inf
    test_val = 0
    neg_log_alpha = -np.log(alpha)

    # define exponential dist density function:
    def fit_function(x, lambd):
        return lambd * np.exp(-lambd * x)

    # initialise sampling bins
    if isinstance(bin_frac, int):
        binz = np.linspace(resids[0], resids[-1], 10 * int(np.ceil(data_len / bin_frac)))
    elif bin_frac in ["auto", "fd", "doane", "scott", "stone", "rice", "sturges", "sqrt"]:
        binz = np.histogram_bin_edges(resids, bins=bin_frac)
    else:
        raise ValueError("Cant interpret {} as an binning technique.".format(bin_frac))

    binzenters = np.array([0.5 * (binz[i] + binz[i + 1]) for i in range(len(binz) - 1)])
    # inititialize full histogram:
    full_hist, binz = np.histogram(resids, bins=binz)
    # check if start index is sufficiently high (pointing at resids value beyond histogram maximum at least):
    hist_argmax = full_hist.argmax()

    if hist_argmax >= findIndex(binz, resids[iter_index - 1], 0):
        raise ValueError(
            "Either the data histogram is too strangely shaped for oddWater OD detection - "
            "or a too low value for 'iter_start' was passed "
            "(iter_start better be much greater 0.5)"
        )
    # GO!
    iter_max_bin_index = findIndex(binz, resids[iter_index - 1], 0)
    upper_tail_index = int(np.floor(0.5 * hist_argmax + 0.5 * iter_max_bin_index))
    resids_tail_index = findIndex(resids, binz[upper_tail_index], 0)
    upper_tail_hist, bins = np.histogram(
        resids[resids_tail_index:iter_index], bins=binz[upper_tail_index : iter_max_bin_index + 1]
    )

    while (test_val < crit_val) & (iter_index < resids.size - 1):
        iter_index += 1
        new_iter_max_bin_index = findIndex(binz, resids[iter_index - 1], 0)
        # following if/else block "manually" expands the data histogram and circumvents calculation of the complete
        # histogram in any new iteration.
        if new_iter_max_bin_index == iter_max_bin_index:
            upper_tail_hist[-1] += 1
        else:
            upper_tail_hist = np.append(upper_tail_hist, np.zeros([new_iter_max_bin_index - iter_max_bin_index]))
            upper_tail_hist[-1] += 1
            iter_max_bin_index = new_iter_max_bin_index
            upper_tail_index_new = int(np.floor(0.5 * hist_argmax + 0.5 * iter_max_bin_index))
            upper_tail_hist = upper_tail_hist[upper_tail_index_new - upper_tail_index :]
            upper_tail_index = upper_tail_index_new

        # fitting
<<<<<<< HEAD
        lambdA, _ = curve_fit(fit_function, xdata=binzenters[upper_tail_index:iter_max_bin_index],
                              ydata=upper_tail_hist,
                              p0=[-np.log(alpha / resids[iter_index])])
=======
        lambdA, _ = curve_fit(
            fit_function,
            xdata=binzenters[upper_tail_index:iter_max_bin_index],
            ydata=upper_tail_hist,
            p0=[-np.log(alpha / resids[iter_index])],
        )
>>>>>>> 74082f94

        crit_val = neg_log_alpha / lambdA
        test_val = resids[iter_index]

    return val_frame.index[sorted_i[iter_index:]]


def _reduceMVflags(
    val_frame, fields, flagger, to_flag_frame, reduction_range, reduction_drop_flagged=False, reduction_thresh=3.5
):
    to_flag_frame[:] = False
    to_flag_index = to_flag_frame.index
    for var in fields:
        for index in enumerate(to_flag_index):
            index_slice = slice(index[1] - pd.Timedelta(reduction_range), index[1] + pd.Timedelta(reduction_range))

            test_slice = val_frame[var][index_slice]
            if reduction_drop_flagged:
                test_slice = test_slice.drop(to_flag_index, errors="ignore")
            if not test_slice.empty:
                x = test_slice.index.values.astype(float)
                x_0 = x[0]
                x = (x - x_0) / 10 ** 12
                polyfitted = poly.polyfit(y=test_slice.values, x=x, deg=2)
                testval = poly.polyval((float(index[1].to_numpy()) - x_0) / 10 ** 12, polyfitted)
                testval = val_frame[var][index[1]] - testval
                resids = test_slice.values - poly.polyval(x, polyfitted)
                med_resids = np.median(resids)
                MAD = np.median(np.abs(resids - med_resids))
                crit_val = 0.6745 * (abs(med_resids - testval)) / MAD
                if crit_val > reduction_thresh:
                    to_flag_frame.loc[index[1], var] = True
            else:
                to_flag_frame.loc[index[1], var] = True

    return to_flag_frame


@register
def spikes_flagMultivarScores(
    data,
    field,
    flagger,
    fields,
    trafo=np.log,
    alpha=0.05,
    n_neighbors=10,
    scoring_method="kNNMaxGap",
    iter_start=0.5,
    threshing="stray",
    expfit_binning="auto",
    stray_partition=None,
    stray_partition_min=0,
    post_reduction=None,
    reduction_range=None,
    reduction_drop_flagged=False,
    reduction_thresh=3.5,
    **kwargs,
):

    # data fransformation/extraction
    val_frame = data[fields]
    val_frame = val_frame.loc[val_frame.index_of("shared")].to_df()
    val_frame.dropna(inplace=True)
    val_frame = val_frame.apply(trafo)

    if threshing == "stray":
        to_flag_index = _stray(
            val_frame,
            partition_freq=stray_partition,
            partition_min=stray_partition_min,
            scoring_method=scoring_method,
            n_neighbors=n_neighbors,
            iter_start=iter_start,
        )

    else:
        to_flag_index = _expFit(
            val_frame,
            scoring_method=scoring_method,
            n_neighbors=n_neighbors,
            iter_start=iter_start,
            alpha=alpha,
            bin_frac=expfit_binning,
        )

    to_flag_frame = pd.DataFrame({var_name: True for var_name in fields}, index=to_flag_index)
    if post_reduction:
        to_flag_frame = _reduceMVflags(
            val_frame,
            fields,
            flagger,
            to_flag_frame,
            reduction_range,
            reduction_drop_flagged=reduction_drop_flagged,
            reduction_thresh=reduction_thresh,
        )

    for var in fields:
        to_flag_ind = to_flag_frame.loc[:, var]
        to_flag_ind = to_flag_ind[to_flag_ind].index
        flagger = flagger.setFlags(var, to_flag_ind, **kwargs)

    return data, flagger


@register
def spikes_flagRaise(
    data,
    field,
    flagger,
    thresh,
    raise_window,
    intended_freq,
    average_window=None,
    mean_raise_factor=2,
    min_slope=None,
    min_slope_weight=0.8,
    numba_boost=True,
    **kwargs,
):

    # NOTE1: this implementation accounts for the case of "pseudo" spikes that result from checking against outliers
    # NOTE2: the test is designed to work on raw data as well as on regularized
    #
    # See saqc documentation at:
    # https://git.ufz.de/rdm-software/saqc/blob/develop/docs/funcs/SpikeDetection.md
    # for more details

    # prepare input args
    dataseries = data[field].dropna()
    raise_window = pd.Timedelta(raise_window)
    intended_freq = pd.Timedelta(intended_freq)
    if min_slope is not None:
        min_slope = np.abs(min_slope)

    if average_window is None:
        average_window = 1.5 * pd.Timedelta(raise_window)

    if thresh < 0:
        dataseries *= -1
        thresh *= -1

    def raise_check(x, thresh):
        test_set = x[-1] - x[0:-1]
        max_val = np.max(test_set)
        if max_val >= thresh:
            return max_val
        else:
            return np.nan

    def custom_rolling_mean(x):
        return np.sum(x[:-1])

    # get invalid-raise/drop mask:
    raise_series = dataseries.rolling(raise_window, min_periods=2, closed="both")

    if numba_boost:
        raise_check = numba.jit(raise_check, nopython=True)
        raise_series = raise_series.apply(raise_check, args=(thresh,), raw=True, engine="numba")
    else:
        raise_series = raise_series.apply(raise_check, args=(thresh,), raw=True)

    if raise_series.isna().all():
        return data, flagger

    # "unflag" values of unsifficient deviation to theire predecessors
    if min_slope is not None:
        w_mask = (
            pd.Series(dataseries.index).diff().dt.total_seconds() / intended_freq.total_seconds()
        ) > min_slope_weight
        slope_mask = np.abs(dataseries.diff()) < min_slope
        to_unflag = raise_series.notna() & w_mask.values & slope_mask
        raise_series[to_unflag] = np.nan

    # calculate and apply the weighted mean weights (pseudo-harmonization):
    weights = (
        pd.Series(dataseries.index).diff(periods=2).shift(-1).dt.total_seconds() / intended_freq.total_seconds() / 2
    )

    weights.iloc[0] = 0.5 + (dataseries.index[1] - dataseries.index[0]).total_seconds() / (
        intended_freq.total_seconds() * 2
    )

    weights.iloc[-1] = 0.5 + (dataseries.index[-1] - dataseries.index[-2]).total_seconds() / (
        intended_freq.total_seconds() * 2
    )

    weights[weights > 1.5] = 1.5
    weights.index = dataseries.index
    weighted_data = dataseries.mul(weights)

    # rolling weighted mean calculation
    weighted_rolling_mean = weighted_data.rolling(average_window, min_periods=2, closed="both")
    weights_rolling_sum = weights.rolling(average_window, min_periods=2, closed="both")
    if numba_boost:
        custom_rolling_mean = numba.jit(custom_rolling_mean, nopython=True)
        weighted_rolling_mean = weighted_rolling_mean.apply(custom_rolling_mean, raw=True, engine="numba")
        weights_rolling_sum = weights_rolling_sum.apply(custom_rolling_mean, raw=True, engine="numba")
    else:
        weighted_rolling_mean = weighted_rolling_mean.apply(custom_rolling_mean, raw=True)
        weights_rolling_sum = weights_rolling_sum.apply(custom_rolling_mean, raw=True, engine="numba")

    weighted_rolling_mean = weighted_rolling_mean / weights_rolling_sum
    # check means against critical raise value:
    to_flag = dataseries >= weighted_rolling_mean + (raise_series / mean_raise_factor)
    to_flag &= raise_series.notna()
    flagger = flagger.setFlags(field, to_flag[to_flag].index, **kwargs)

    return data, flagger


@register
def spikes_flagSlidingZscore(
    data, field, flagger, window, offset, count=1, polydeg=1, z=3.5, method="modZ", **kwargs,
):
    """ An outlier detection in a sliding window. The method for detection can be a simple Z-score or the more robust
    modified Z-score, as introduced here [1].

    The steps are:
    1.  a window of size `window` is cut from the data
    2.  the data is fit by a polynomial of the given degree `polydeg`
    3.  the outlier `method` detect potential outlier
    4.  the window is continued by `offset` to the next data-slot.
    5.  processing continue at 1. until end of data.
    6.  all potential outlier, that are detected `count`-many times, are promoted to real outlier and flagged by the `flagger`

    :param data:        pandas dataframe. holding the data
    :param field:       fieldname in `data`, which holds the relevant infos
    :param flagger:     flagger.
    :param window:      int or time-offset string (see [2]). The size of the window the outlier detection is run in. default: 1h
    :param offset:      int or time-offset string (see [2]). Stepsize the window is set further. default: 1h
    :param method:      str. `modZ`  or `zscore`. see [1] at section `Z-Scores and Modified Z-Scores`
    :param count:       int. this many times, a datapoint needs to be detected in different windows, to be finally
                        flagged as outlier
    :param polydeg:     The degree for the polynomial fit, to calculate the residuum
    :param z:           float. the value the (mod.) Z-score is tested against. Defaulting to 3.5 (Recommendation of [1])

    Links:
    [1] https://www.itl.nist.gov/div898/handbook/eda/section3/eda35h.htm
    [2] https://pandas.pydata.org/pandas-docs/stable/user_guide/timeseries.html#dateoffset-objects
    """

    use_offset = False
    dx_s = offset
    winsz_s = window
    # check param consistency
    if isinstance(window, str) or isinstance(offset, str):
        if isinstance(window, str) and isinstance(offset, str):
            use_offset = True
            dx_s = offset2seconds(offset)
            winsz_s = offset2seconds(window)
        else:
            raise TypeError(
                f"`window` and `offset` must both be an offset or both be numeric, {window} and {offset} was passed"
            )

    # check params
    if polydeg < 0:
        raise ValueError("polydeg must be positive")
    if z < 0:
        raise ValueError("z must be positive")
    if count <= 0:
        raise ValueError("count must be positive and not zero")

    if dx_s >= winsz_s and count == 1:
        pass
    elif dx_s >= winsz_s and count > 1:
        ValueError("If stepsize `offset` is bigger that the window-size, every value is seen just once, so use count=1")
    elif count > winsz_s // dx_s:
        raise ValueError(
            f"Adjust `offset`, `stepsize` or `window`. A single data point is "
            f"seen `floor(window / offset) = {winsz_s // dx_s}` times, but count is set to {count}"
        )

    # prepare the method
    method = method.lower()
    if method == "modz":

        def _calc(residual):
            diff = np.abs(residual - np.median(residual))
            mad = np.median(diff)
            return (mad > 0) & (0.6745 * diff > z * mad)

    elif method == "zscore":

        def _calc(residual):
            score = zscore(residual, ddof=1)
            return np.abs(score) > z

    else:
        raise NotImplementedError
    method = _calc

    # prepare data, work on numpy arrays for the fulfilling pleasure of performance
    d = data[field].dropna()
    if d.empty:
        return data, flagger
    all_indices = np.arange(len(d.index))
    x = (d.index - d.index[0]).total_seconds().values
    y = d.values
    counters = np.full(len(d.index), count)

    if use_offset:
        _loopfun = slidingWindowIndices
    else:

        def _loopfun(arr, wsz, step):
            for i in range(0, len(arr) - wsz + 1, step):
                yield i, i + wsz

    for start, end in _loopfun(d.index, window, offset):
        # mask points that have been already discarded
        mask = counters[start:end] > 0
        indices = all_indices[all_indices[start:end][mask]]
        xchunk = x[indices]
        ychunk = y[indices]

        if xchunk.size == 0:
            continue

        # get residual
        coef = poly.polyfit(xchunk, ychunk, polydeg)
        model = poly.polyval(xchunk, coef)
        residual = ychunk - model

        score = method(residual)

        # count`em in
        goneMad = score.nonzero()[0]
        counters[indices[goneMad]] -= 1

    outlier = np.where(counters <= 0)[0]
    loc = d[outlier].index
    flagger = flagger.setFlags(field, loc=loc, **kwargs)
    return data, flagger


@register
def spikes_flagMad(data, field, flagger, window, z=3.5, **kwargs):
    """ The function represents an implementation of the modyfied Z-score outlier detection method, as introduced here:

    [1] https://www.itl.nist.gov/div898/handbook/eda/section3/eda35h.htm

    The test needs the input data to be harmonized to an equidustant time stamp series (=have frequencie))

    :param data:        The pandas dataframe holding the data-to-be flagged.
                        Data must be indexed by a datetime series and be harmonized onto a
                        time raster with seconds precision.
    :param field:       Fieldname of the Soil moisture measurements field in data.
    :param flagger:     A flagger - object. (saqc.flagger.X)
    :param winsz:      Offset String. Denoting the windows size that that th "Z-scored" values have to lie in.
    :param z:           Float. The value the Z-score is tested against. Defaulting to 3.5 (Recommendation of [1])
    """
    d = data[field].copy().mask(flagger.isFlagged(field))
    median = d.rolling(window=window, closed="both").median()
    diff = (d - median).abs()
    mad = diff.rolling(window=window, closed="both").median()
    mask = (mad > 0) & (0.6745 * diff > z * mad)
    # NOTE:
    # In pandas <= 0.25.3, the window size is not fixed if the
    # window-argument to rolling is a frequency. That implies,
    # that during the first iterations the window has a size of
    # 1, 2, 3, ... until it eventually covers the disered time
    # span. For stuff the calculation of median, that is rather
    # unfortunate, as the size of calculation base might differ
    # heavily. So don't flag something until, the window reaches
    # its target size
    if not isinstance(window, int):
        index = mask.index
        mask.loc[index < index[0] + pd.to_timedelta(window)] = False

    flagger = flagger.setFlags(field, mask, **kwargs)
    return data, flagger


@register
def spikes_flagBasic(data, field, flagger, thresh=7, tolerance=0, window="15min", **kwargs):
    """
    A basic outlier test that is designed to work for harmonized and not harmonized data.

    Values x(n), x(n+1), .... , x(n+k) of a timeseries x are considered spikes, if

    (1) |x(n-1) - x(n + s)| > "thresh", for all s in [0,1,2,...,k]

    (2) |x(n-1) - x(n+k+1)| < tol

    (3) |x(n-1).index - x(n+k+1).index| < length

    Note, that this definition of a "spike" not only includes one-value outliers, but also plateau-ish value courses.

    The implementation is a time-window based version of an outlier test from the UFZ Python library,
    that can be found here:

    https://git.ufz.de/chs/python/blob/master/ufz/level1/spike.py


    :param data:    Pandas-like. The pandas dataframe holding the data-to-be flagged.
    :param field:   String. Fieldname of the data column to be tested.
    :param flagger: saqc.flagger. A flagger - object.
    :param thresh:  Float. The lower bound for a value jump, to be considered as initialising a spike.
                    (see condition (1) in function description).
    :param tolerance: Float. Tolerance value.  (see condition (2) in function description)
    :param window_size:  Offset String. The time span in wich the values of a spikey course have to return to the normal
                    value course (see condition (3) in function description).
    :return:
    """

    dataseries = data[field].dropna()
    # get all the entries preceding a significant jump
    pre_jumps = dataseries.diff(periods=-1).abs() > thresh
    pre_jumps = pre_jumps[pre_jumps]
    if pre_jumps.empty:
        return data, flagger
    # get all the entries preceeding a significant jump and its successors within "length" range
    to_roll = pre_jumps.reindex(dataseries.index, method="ffill", tolerance=window, fill_value=False).dropna()

    # define spike testing function to roll with:
    def spike_tester(chunk, pre_jumps_index, thresh, tol):
        if not chunk.index[-1] in pre_jumps_index:
            return 0
        else:
            # signum change!!!
            chunk_stair = (abs(chunk - chunk[-1]) < thresh)[::-1].cumsum()
            first_return = chunk_stair[(chunk_stair == 2)]
            if first_return.sum() == 0:
                return 0
            if abs(chunk[first_return.index[0]] - chunk[-1]) < tol:
                return (chunk_stair == 1).sum() - 1
            else:
                return 0

    # since .rolling does neither support windows, defined by left starting points, nor rolling over monotonically
    # decreasing indices, we have to trick the method by inverting the timeseries and transforming the resulting index
    # to pseudo-increase.
    to_roll = dataseries[to_roll]
    original_index = to_roll.index
    to_roll = to_roll[::-1]
    pre_jump_reversed_index = to_roll.index[0] - pre_jumps.index
    to_roll.index = to_roll.index[0] - to_roll.index

    # now lets roll:
    to_roll = (
        to_roll.rolling(window, closed="both")
        .apply(spike_tester, args=(pre_jump_reversed_index, thresh, tolerance), raw=False)
        .astype(int)
    )
    # reconstruct original index and sequence
    to_roll = to_roll[::-1]
    to_roll.index = original_index
    to_write = to_roll[to_roll != 0]
    to_flag = pd.Index([])
    # here comes a loop...):
    for row in to_write.iteritems():
        loc = to_roll.index.get_loc(row[0])
        to_flag = to_flag.append(to_roll.iloc[loc + 1 : loc + row[1] + 1].index)

    to_flag = to_flag.drop_duplicates(keep="first")
    flagger = flagger.setFlags(field, to_flag, **kwargs)
    return data, flagger


@register
def spikes_flagSpektrumBased(
    data,
    field,
    flagger,
    raise_factor=0.15,
    deriv_factor=0.2,
    noise_func="CoVar",
    noise_window="12h",
    noise_thresh=1,
    smooth_window=None,
    smooth_poly_deg=2,
    **kwargs,
):
    """
    This Function is a generalization of the Spectrum based Spike flagging mechanism as presented in:

    Dorigo,W,.... Global Automated Quality Control of In Situ Soil Moisture Data from the international
    Soil Moisture Network. 2013. Vadoze Zone J. doi:10.2136/vzj2012.0097.

    Function detects and flags spikes in input data series by evaluating its derivatives and applying some
    conditions to it. A datapoint is considered a spike, if:

    (1) the quotient to its preceeding datapoint exceeds a certain bound
    (controlled by param "raise_factor")
    (2) the quotient of the datas second derivate at the preceeding and subsequent timestamps is close enough to 1.
    (controlled by param "deriv_factor")
    (3) the surrounding data is not too noisy. (Coefficient of Variation[+/- noise_window] < 1)
    (controlled by param "noise_thresh")

    Some things you should be conscious about when applying this test:

       NOTE1: You should run less complex tests, especially range-tests, or absolute spike tests previously to this one,
       since the spike check for any potential, unflagged spike, is relatively costly
       (1 x smoothing + 2 x deviating + 2 x condition application).

       NOTE2: Due to inconsistency in the paper that provided the concept of this test [paper:], its not really clear
       weather to use the coefficient of variance or the relative variance for noise testing.
       Since the relative variance was explicitly denoted in the formulas, the function defaults to relative variance,
       but can be switched to coefficient of variance, by assignment to parameter "noise statistic".


       :param data:                 The pandas dataframe holding the data-to-be flagged.
                                    Data must be indexed by a datetime series and be harmonized onto a
                                    time raster with seconds precision.
       :param field:                Fieldname of the Soil moisture measurements field in data.
       :param flagger:              A flagger - object. (saqc.flagger.X)
       :param smooth_window:        Offset string. Size of the filter window, used to calculate the derivatives.
                                    (relevant only, if: diff_method='savgol')
       :param smooth_poly_deg:      Integer. Polynomial order, used for smoothing with savitzk golay filter.
                                    (relevant only, if: diff_method='savgol')
       :param raise_factor:         A float, determinating the bound, the quotient of two consecutive values
                                    has to exceed, to be regarded as potentially spike. A value of 0.x will
                                    trigger the spike test for value y_t, if:
                                    (y_t)/(y_t-1) > 1 + x or:
                                    (y_t)/(y_t-1) < 1 - x.
       :param deriv_factor:         A float, determining the interval, the quotient of the datas second derivate
                                    around a potential spike has to be part of, to trigger spike flagging for
                                    this value. A datapoint y_t will pass this spike condition if,
                                    for deriv_factor = 0.x, and the second derivative y'' of y, the condition:
                                    1 - x < abs((y''_t-1)/(y''_t+1)) < 1 + x
                                    holds
       :param noise_thresh:         A float, determining the bound, the data noisy-ness around a potential spike
                                    must not exceed, in order to guarantee a justifyed judgement:
                                    Therefor the coefficient selected by parameter noise_func (COVA),
                                    of all values within t +/- param "noise_window",
                                    but excluding the point y_t itself, is evaluated and tested
                                    for: COVA < noise_thresh.
       :param noise_window:         Offset string, determining the size of the window, the coefficient of
                                    variation is calculated of, to determine data noisy-ness around a potential
                                    spike.
                                    The potential spike y_t will be centered in a window of expansion:
                                    [y_t - noise_window_size, y_t + noise_window_size].
       :param noise_func:           String. Determines, wheather to use
                                    "relative variance" or "coefficient of variation" to check against the noise
                                    barrier.
                                    'CoVar' -> "Coefficient of variation"
                                    'rVar'  -> "relative Variance"
    """

    dataseries, data_rate = retrieveTrustworthyOriginal(data, field, flagger)
    noise_func_map = {"covar": pd.Series.var, "rvar": pd.Series.std}
    noise_func = noise_func_map[noise_func.lower()]

    if smooth_window is None:
        smooth_window = 3 * pd.Timedelta(data_rate)
    else:
        smooth_window = pd.Timedelta(smooth_window)

    quotient_series = dataseries / dataseries.shift(+1)
    spikes = (quotient_series > (1 + raise_factor)) | (quotient_series < (1 - raise_factor))
    spikes = spikes[spikes == True]

    # loop through spikes: (loop may sound ugly - but since the number of spikes is supposed to not exceed the
    # thousands for year data - a loop going through all the spikes instances is much faster than
    # a rolling window, rolling all through a stacked year dataframe )

    # calculate some values, repeatedly needed in the course of the loop:

    filter_window_seconds = smooth_window.seconds
    smoothing_periods = int(np.ceil((filter_window_seconds / data_rate.n)))
    lower_dev_bound = 1 - deriv_factor
    upper_dev_bound = 1 + deriv_factor

    if smoothing_periods % 2 == 0:
        smoothing_periods += 1

    for spike in spikes.index:
        start_slice = spike - smooth_window
        end_slice = spike + smooth_window

        scnd_derivate = savgol_filter(
            dataseries[start_slice:end_slice], window_length=smoothing_periods, polyorder=smooth_poly_deg, deriv=2,
        )

        length = scnd_derivate.size
        test_ratio_1 = np.abs(scnd_derivate[int(((length + 1) / 2) - 2)] / scnd_derivate[int(((length + 1) / 2))])

        if lower_dev_bound < test_ratio_1 < upper_dev_bound:
            # apply noise condition:
            start_slice = spike - pd.Timedelta(noise_window)
            end_slice = spike + pd.Timedelta(noise_window)
            test_slice = dataseries[start_slice:end_slice].drop(spike)
            test_ratio_2 = np.abs(noise_func(test_slice) / test_slice.mean())
            # not a spike, we want to flag, if condition not satisfied:
            if test_ratio_2 > noise_thresh:
                spikes[spike] = False

        # not a spike, we want to flag, if condition not satisfied
        else:
            spikes[spike] = False

    spikes = spikes[spikes == True]

    flagger = flagger.setFlags(field, spikes.index, **kwargs)
    return data, flagger


def spikes_flagGrubbs(data, field, flagger, winsz, alpha=0.05, min_periods=8, check_lagged=False, **kwargs):
    """
    The function flags values that are regarded outliers due to the grubbs test.

    (https://en.wikipedia.org/wiki/Grubbs%27s_test_for_outliers)

    The (two-sided) test gets applied onto data chunks of size "winsz". The tests appliccation  will
    be iterated on each data-chunk under test, till no more outliers are detected in that chunk.

    Note, that the test performs poorely for small data chunks (resulting in heavy overflagging).
    Therefor you should select "winsz" so that every window contains at least > 8 values and also
    adjust the min_periods values accordingly.

    Note, that the data to be tested by the grubbs test are expected to be "normallish" distributed.

    Parameters
    ----------
    winsz : Integer or Offset String
        The size of the window you want to use for outlier testing. If an integer is passed, the size
        refers to the number of periods of every testing window. If an offset string is passed,
        the size refers to the total temporal extension of every window.
        even.
    alpha : float
        The level of significance the grubbs test is to be performed at. (between 0 and 1)
    min_periods : Integer
        The minimum number of values present in a testing interval for a grubbs test result to be accepted. Only
        makes sence in case "winsz" is an offset string.
    check_lagged: boolean, default False
        If True, every value gets checked twice for being an outlier, ones in the initial rolling window and one more time
        in a rolling window that is lagged by half the windows delimeter (winsz/2). Recommended for avoiding false
        positives at the window edges. Only available when rolling with integer defined window size.

    """
    data = data.copy()
    datcol = data[field]
    to_group = pd.DataFrame(data={"ts": datcol.index, "data": datcol})
    to_flag = pd.Series(False, index=datcol.index)
    if isinstance(winsz, int):
        # period number defined test intervals
        grouper_series = pd.Series(data=np.arange(0, datcol.shape[0]), index=datcol.index)
        grouper_series_lagged = grouper_series + (winsz / 2)
        grouper_series = grouper_series.transform(lambda x: int(np.floor(x / winsz)))
        grouper_series_lagged = grouper_series_lagged.transform(lambda x: int(np.floor(x / winsz)))
        partitions = to_group.groupby(grouper_series)
        partitions_lagged = to_group.groupby(grouper_series_lagged)
    else:
        # offset defined test intervals:
        partitions = to_group.groupby(pd.Grouper(freq=winsz))
    for _, partition in partitions:
        if partition.shape[0] > min_periods:
            detected = smirnov_grubbs.two_sided_test_indices(partition["data"].values, alpha=alpha)
            detected = partition["ts"].iloc[detected]
            to_flag[detected.index] = True

    if check_lagged & isinstance(winsz, int):
        to_flag_lagged = pd.Series(False, index=datcol.index)
        for _, partition in partitions_lagged:
            if partition.shape[0] > min_periods:
                detected = smirnov_grubbs.two_sided_test_indices(partition["data"].values, alpha=alpha)
                detected = partition["ts"].iloc[detected]
                to_flag_lagged[detected.index] = True
        to_flag = to_flag & to_flag_lagged

    flagger = flagger.setFlags(field, loc=to_flag, **kwargs)
    return data, flagger<|MERGE_RESOLUTION|>--- conflicted
+++ resolved
@@ -135,18 +135,13 @@
             upper_tail_index = upper_tail_index_new
 
         # fitting
-<<<<<<< HEAD
-        lambdA, _ = curve_fit(fit_function, xdata=binzenters[upper_tail_index:iter_max_bin_index],
-                              ydata=upper_tail_hist,
-                              p0=[-np.log(alpha / resids[iter_index])])
-=======
+
         lambdA, _ = curve_fit(
             fit_function,
             xdata=binzenters[upper_tail_index:iter_max_bin_index],
             ydata=upper_tail_hist,
             p0=[-np.log(alpha / resids[iter_index])],
         )
->>>>>>> 74082f94
 
         crit_val = neg_log_alpha / lambdA
         test_val = resids[iter_index]
