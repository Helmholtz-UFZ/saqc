--- conflicted
+++ resolved
@@ -23,12 +23,8 @@
     "flagged percentage": lambda x, y, z: round(((y >= z).sum()) / len(x), 2),
 }
 
-<<<<<<< HEAD
-PLOT_KWARGS = {"alpha": 0.8, "linewidth": 1}
-=======
 PLOT_KWARGS = {"alpha": 0.8,
                "linewidth": 1}
->>>>>>> 2c4db6eb
 AX_KWARGS = {}
 FIG_KWARGS = {"figsize": (16, 9)}
 SCATTER_KWARGS = {
