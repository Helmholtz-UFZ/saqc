--- conflicted
+++ resolved
@@ -4,196 +4,6 @@
 from typing import Optional
 
 import pandas as pd
-<<<<<<< HEAD
-import dios
-import matplotlib.pyplot as plt
-from typing import List, Dict, Optional
-from saqc.flagger import BaseFlagger
-
-
-def __importHelper():
-    import matplotlib as mpl
-    from pandas.plotting import register_matplotlib_converters
-
-    # needed for datetime conversion
-    register_matplotlib_converters()
-
-    if not _interactive:
-        # Import plot libs without interactivity, if not needed.
-        # This ensures that we can produce an plot.png even if
-        # tkinter is not installed. E.g. if one want to run this
-        # on machines without X-Server aka. graphic interface.
-        mpl.use("Agg")
-
-
-# global switches - use is read-only
-_interactive = True
-_figsize = (16, 9)
-_layout_data_to_table_ratio = [5, 1]
-_show_info_table = True
-
-# order is important, because
-# latter may overwrite former
-_cols = [
-    # data - not mutually distinct
-    "data",
-    "data-nans",
-    # flags - mutually distinct
-    "unflagged",
-    "good",
-    "suspicious",
-    "bad",
-    "flag-nans",  # currently ignored
-    # special flags - mutually distinct
-    "unchanged",
-    "changed",
-]
-
-_plotstyle: Dict[str, dict] = {
-    # flags
-    "unflagged": dict(marker=".", ls="none", c="silver", label="UNFLAGGED"),
-    "good": dict(marker=".", fillstyle="none", ls="none", c="seagreen", label="GOOD"),
-    "bad": dict(marker=".", fillstyle="none", ls="none", c="firebrick", label="BAD"),
-    "suspicious": dict(marker=".", fillstyle="none", ls="none", c="gold", label="SUSPICIOUS"),
-    "old-flags": dict(marker=".", fillstyle="none", ls="none", c="black", label="old-flags"),
-    # data
-    "data": dict(c="silver", ls="-", label="data"),
-    "data-nans": dict(marker=".", fillstyle="none", ls="none", c="lightsteelblue", label="NaN"),
-}
-
-
-def _show():
-    if _interactive:
-        plt.show()
-
-
-def plotAllHook(
-    data, flagger, targets=None, show_info_table: bool = True, annotations: Optional[dios.DictOfSeries] = None,
-):
-    __importHelper()
-    targets = flagger.flags.columns if targets is None else targets
-    _plotMultipleVariables(
-        data_old=None,
-        flagger_old=None,
-        data_new=data,
-        flagger_new=flagger,
-        targets=targets,
-        show_info_table=show_info_table,
-        annotations=annotations,
-    )
-    plt.tight_layout()
-    _show()
-
-
-def plotHook(
-    data_old: Optional[dios.DictOfSeries],
-    data_new: dios.DictOfSeries,
-    flagger_old: Optional[BaseFlagger],
-    flagger_new: BaseFlagger,
-    sources: List[str],
-    targets: List[str],
-    plot_name: str = "",
-    annotations: Optional[dios.DictOfSeries] = None,
-):
-    assert len(targets) > 0
-    __importHelper()
-
-    args = dict(
-        data_old=data_old,
-        data_new=data_new,
-        flagger_old=flagger_old,
-        flagger_new=flagger_new,
-        targets=targets,
-        show_info_table=_show_info_table,
-        annotations=annotations,
-    )
-
-    if len(targets) == 1:
-        _plotSingleVariable(**args, sources=sources, show_reference_data=True, plot_name=plot_name)
-    else:
-        _plotMultipleVariables(**args)
-
-    _show()
-
-
-def _plotMultipleVariables(
-    data_old: Optional[dios.DictOfSeries],
-    data_new: dios.DictOfSeries,
-    flagger_old: Optional[BaseFlagger],
-    flagger_new: BaseFlagger,
-    targets: List[str],
-    show_info_table: bool = True,
-    annotations=None,
-):
-    """
-    Plot data and flags for a multiple target-variables.
-
-    For each variable specified in targets a own plot is generated.
-    If specified, a table with quantity information is shown on the
-    right of each plot. If more than 4 vars are specified always
-    four plots are combined and shown in a single window (figure).
-    Nevertheless the x-axis between all figures are joint together.
-    This allows to still zoom or scroll all plots simultaneously.
-
-    Parameters
-    ----------
-    data_old
-        data from the good old times
-    data_new
-        current state of data
-    flagger_old
-        flagger that hold flags corresponding to data_old
-    flagger_new
-        flagger that hold flags corresponding to data_new
-    targets
-        a list of strings, each indicating a column in flagger_new.flags
-    show_info_table
-        Show a info-table on the right of reference-data and data or not
-
-    Returns
-    -------
-    None
-    """
-    show_tab = show_info_table
-    tlen = len(targets)
-    tgen = (t for t in targets)
-
-    nfig, ncols_rest = divmod(tlen, 4)
-    ncols = [4] * nfig
-    if ncols_rest:
-        nfig += 1
-        ncols += [ncols_rest]
-
-    gs_kw = dict(width_ratios=_layout_data_to_table_ratio)
-    layout = dict(
-        figsize=_figsize,
-        sharex=True,
-        tight_layout=True,
-        squeeze=False,
-        gridspec_kw=gs_kw if show_tab else {}
-    )
-
-    # plot max. 4 plots per figure
-    allaxs = []
-    for n in range(nfig):
-
-        fig, axs = plt.subplots(nrows=ncols[n], ncols=2 if show_tab else 1, **layout)
-
-        for ax in axs:
-            var = next(tgen)
-            tar, _ = _getDataFromVar(data_old, data_new, flagger_old, flagger_new, var)
-
-            if show_tab:
-                plot_ax, tab_ax = ax
-                _plotInfoTable(tab_ax, tar, _plotstyle, len(tar["data"]))
-            else:
-                plot_ax = ax[0]
-
-            _plotFromDicts(plot_ax, tar, _plotstyle)
-
-            if annotations is not None and var in annotations:
-                _annotate(plot_ax, tar, annotations[var])
-=======
 import matplotlib as mpl
 
 from saqc.constants import *
@@ -398,563 +208,8 @@
     is_flagged = is_flagged[~na_mask]
     is_flagged = datser[is_flagged[is_flagged].index]
     ax.scatter(is_flagged.index, is_flagged.values, **scatter_kwargs)
->>>>>>> f322a233
-
-            plot_ax.set_title(str(var))
-            allaxs.append(plot_ax)
-
-<<<<<<< HEAD
-    # we join all x-axis together. Surprisingly
-    # this also works between different figures :D
-    ax0 = allaxs[0]
-    for ax in allaxs:
-        ax.get_shared_x_axes().join(ax, ax0)
-        ax.autoscale()
-
-
-def simplePlot(
-    data: dios.DictOfSeries,
-    flagger: BaseFlagger,
-    field: str,
-    plot_name=None,
-    show_info_table: bool = True,
-    annotations=None,
-):
-    __importHelper()
-    _plotSingleVariable(
-        data_old=None,
-        data_new=data,
-        flagger_old=None,
-        flagger_new=flagger,
-        sources=[],
-        targets=[field],
-        show_reference_data=False,
-        show_info_table=show_info_table,
-        plot_name=plot_name or str(field),
-        annotations=annotations,
-    )
-    _show()
-
-
-def _plotSingleVariable(
-    data_old: dios.DictOfSeries,
-    data_new: dios.DictOfSeries,
-    flagger_old: BaseFlagger,
-    flagger_new: BaseFlagger,
-    sources: List[str],
-    targets: List[str],
-    show_reference_data=True,
-    show_info_table: bool = True,
-    plot_name="current data",
-    annotations=None,
-):
-    """
-    Plot data and flags for a single target-variable.
-
-    The resulting plot (the whole thing) can have up to 3 areas.
-
-    - The first **optional upper area** show up to 4 sources, if given.
-    - The **middle optional area** show the reference-plot, that show
-      the target variable in the state before the last test was run.
-      If specified, a table with quantity information is shown on the
-      right.
-    - The last **non-optional lower area**  shows the current data with
-      its flags. If specified, a table with quantity information is shown
-      on the right.
-
-    Parameters
-    ----------
-    data_old
-        data from the good old times
-    data_new
-        current state of data
-    flagger_old
-        flagger that hold flags corresponding to data_old
-    flagger_new
-        flagger that hold flags corresponding to data_new
-    sources
-        all sources that was used to change new to old
-    targets
-        a single(!) string that indicates flags in flagger_new.flags
-    show_reference_data
-        Show reference (aka. old) data, or not
-    show_info_table
-        Show a info-table on the right of reference-data and data or not
-    plot_name
-        The name of the data-plot
-
-    Returns
-    -------
-    None
-
-    """
-    assert len(targets) == 1
-    var = targets[0]
-    slen = len(sources)
-
-    curr, ref = _getDataFromVar(data_old, data_new, flagger_old, flagger_new, var)
-
-    show_ref = show_reference_data and ref is not None
-    show_tab = show_info_table
-    show_srces = slen > 0
-
-    nrows = 1
-    if show_ref:
-        nrows += 1
-    if show_srces:
-        nrows += 1
-        if slen > 4:
-            # possible future-fix: make own figure(s) with shared-x-axis for
-            # all sources. axis can be shared between figures !
-            logging.warning(f"plotting: only first 4 of {slen} sources are shown.")
-            slen = 4
-
-    fig = plt.figure(constrained_layout=True, figsize=_figsize,)
-    outer_gs = fig.add_gridspec(ncols=1, nrows=nrows)
-    gs_count = 0
-    allaxs = []
-
-    # plot srces
-    if show_srces:
-        srcs_gs_arr = outer_gs[gs_count].subgridspec(ncols=slen, nrows=1)
-        gs_count += 1
-        # NOTE: i implicit assume that all sources are available before the test run.
-        # if this ever fails, one could use data instead of ref. but i can't imagine
-        # any case, where this could happen -- bert.palm@ufz.de
-        for i, gs in enumerate(srcs_gs_arr):
-            ax = fig.add_subplot(gs)
-            v = sources[i]
-            _, src = _getDataFromVar(data_old, data_new, flagger_old, flagger_new, v)
-            _plotFromDicts(ax, src, _plotstyle)
-            ax.set_title(f"src{i + 1}: {v}")
-            allaxs.append(ax)
-
-    # plot reference data (the data as it was before the test)
-    if ref and show_ref:
-        ax = _plotDataWithTable(fig, outer_gs[gs_count], ref, show_tab=show_tab)
-        ax.set_title(f"Reference data (before the test)")
-        allaxs.append(ax)
-        gs_count += 1
-
-    # plot data
-    ax = _plotDataWithTable(fig, outer_gs[gs_count], curr, show_tab=show_tab)
-    ax.set_title(f"{plot_name}")
-    # also share y-axis with ref
-    if ref and show_ref:
-        ax.get_shared_y_axes().join(ax, allaxs[-1])
-    allaxs.append(ax)
-    gs_count += 1
-
-    if annotations is not None and var in annotations:
-        _annotate(ax, curr, annotations[var])
-
-    # share all x-axis
-    ax0 = allaxs[0]
-    for ax in allaxs:
-        ax.get_shared_x_axes().join(ax, ax0)
-        ax.autoscale()
-
-    # use all space
-    outer_gs.tight_layout(fig)
-
-
-def _getDataFromVar(
-    data_old: dios.DictOfSeries,
-    data_new: dios.DictOfSeries,
-    flagger_old: BaseFlagger,
-    flagger_new: BaseFlagger,
-    varname: str,
-):
-    """
-    Extract flag and data information and store them in separate pd.Series.
-
-    This is a helper that extract all relevant information from the flagger
-    and data and prepare those information, so it can be plotted easily.
-    This means, each information is stored in a separate pd.Series, whereby
-    its index is always a subset of the `data`-series index (which is always
-    be present). Also all info is projected to the y-coordinate of the data,
-    so plotting all info in the same plot, will result in a data-plot with
-    visible flags at the actual position.
-
-    Hard constrains:
-     0. var needs to be present in ``flagger_new.flags``
-     1. iff var is present in data_xxx, then var need to
-        be present in flags_xxx (``flagger_xxx.flags``)
-
-    Conditions:
-     2. if var is present in flags_new, but not in data_new, dummy-data is created
-     3. if var is present in data_old, (see also 1.) reference info is generated
-
-
-    Returns
-    -------
-    dict, {dict or None}
-        Returns two dictionaries, the first holds the infos corresponding
-        to the actual data and flags (from flagger_new), the second hold
-        the infos from the state before the last test run. The second is
-        ``None`` if condition 3. is not fulfilled.
-
-        Each dict have the following keys, and hold pd.Series as values:
-
-        - 'data': all data (with nan's if present) [3]
-        - 'data-nans': nan's projected on locations from interpolated data
-        - 'unflagged': flags that indicate unflagged [1][3]
-        - 'good':  flags that indicate good's [1][3]
-        - 'suspicious': flags that indicate suspicious'es [1][3]
-        - 'bad': flags that indicate bad's [1][3]
-        - 'flag-nans': nan's in flags [1][3]
-        - 'unchanged': flags that kept unchanged during the last test [2]
-        - 'changed': flags that did changed during the last test [2]
-
-        Series marked with [1] are completely distinct to others marked with [1],
-        and all [1]'s sum up to all flags, same apply for [2].
-        The series marked with [3] could be empty, if the infos are not present.
-        All infos are projected to the data locations.
-    """
-    var = varname
-    assert var in flagger_new.flags
-    flags_new: pd.Series = flagger_new.flags[var]
-    plotdict = _getPlotdict(data_new, flags_new, flagger_new, var)
-    ref_plotdict = None
-
-    # prepare flags
-    if flagger_old is not None and var in flagger_old.flags:
-        flags_old = flagger_old.flags[var]
-        ref_plotdict = _getPlotdict(data_old, flags_old, flagger_old, var)
-
-        # check flags-index changes:
-        # if we want to know locations, where the flags has changed between old and new,
-        # the index must match, otherwise, this could lead to wrong placed flags. Even
-        # though the calculations would work.
-        if flags_old.index.equals(flags_new.index):
-            unchanged, changed = _splitOldAndNew(flags_old, flags_new)
-            unchanged, changed = _projectFlagsOntoData([unchanged, changed], plotdict["data"])
-            plotdict["unchanged"] = unchanged
-            plotdict["changed"] = changed
-
-            # calculate old-flags and update flags, like BADs,
-            # to show only freshly new set values
-            unflagged = plotdict["unflagged"]
-            diff = unchanged.index.difference(unflagged.index)
-            plotdict["old-flags"] = unchanged.loc[diff]
-            for field in ["bad", "suspicious", "good"]:
-                data = plotdict[field]
-                isect = changed.index & data.index
-                plotdict[field] = data.loc[isect]
-
-    return plotdict, ref_plotdict
-
-
-def _getPlotdict(data: dios.DictOfSeries, flags: pd.Series, flagger, var):
-    """
-    Collect info and put them in a dict and creates dummy data if no data present.
-
-    The collected info include nan-data (projected to interpolated locations) and
-    flag-info for BAD, SUSP., GOOD, UNFLAGGED, and flag-nans. Except the flag-nans
-    all info is projected to the data-locations. E.g a BAD at the position N is
-    projected to the data's x- and y- location at the very same position.
-
-    Parameters
-    ----------
-    data: dios.DictOfSeries
-        holds the data. If data hold a series in `var` it is used,
-        otherwise a dummy series is created from flags.
-
-    flags: pd.Series
-        hold the flags.
-
-    flagger: saqc.Flagger
-        flagger object, used for get flaginfo via ``flagger.isFlagged()``
-
-    var: str
-        identifies the data-series in ``data`` that correspond to ``flags``
-
-    Returns
-    -------
-    dict
-        Returns a dictionary with the following keys, that hold pd.Series as values:
-
-        - 'data': all data (with nan's if present)
-        - 'data-nans': nan's projected on locations from interpolated data
-        - 'unflagged': flags that indicate unflagged [1]
-        - 'good':  flags that indicate good's [1]
-        - 'suspicious': flags that indicate suspicious'es [1]
-        - 'bad': flags that indicate bad's [1]
-        - 'flag-nans': nan's in flags [1]
-        - 'unchanged': flags that kept unchanged during the last test [2]
-        - 'changed': flags that did changed during the last test [2]
-
-        Flags marked with [1] are completely distinct, and sum up to all flags,
-        same apply for [2].
-
-    """
-    pdict = dios.DictOfSeries(columns=_cols)
-
-    # fill data
-    dat, nans = _getData(data, flags, var)
-    assert dat.index.equals(flags.index)
-    pdict["data"] = dat
-    pdict["data-nans"] = nans
-
-    # fill flags
-    tup = _splitByFlag(flags, flagger, var)
-    assert sum(map(len, tup)) == len(flags)
-    g, s, b, u, n = _projectFlagsOntoData(list(tup), dat)
-    pdict["good"] = g
-    pdict["suspicious"] = s
-    pdict["bad"] = b
-    pdict["unflagged"] = u
-    pdict["flag-nans"] = n
-
-    return pdict
-
-
-def _getData(data: dios.DictOfSeries, flags: pd.Series, var: str):
-    """
-    Get data from a dios or create a dummy data.
-
-    A pd.Series is taken from `data` by `var`. If the
-    data does not hold such series, a dummy series is
-    created from flags, which have no y-information.
-    If the series indeed was present, also the nan-location
-    are extracted and projected to interpolated locations
-    in data.
-
-    Returns
-    -------
-    pd.Series, pd.Series
-        the data-series and nan-locations
-    """
-    if var in data:
-        dat = data[var]
-        nans = dat.interpolate().loc[dat.isna()]
-    else:
-        # create dummy data
-        dat = pd.Series(0, index=flags.index)
-        nans = pd.Series([], index=pd.DatetimeIndex([]))
-    return dat, nans
-
-
-def _splitOldAndNew(old: pd.Series, new: pd.Series):
-    """
-    Split new in two distinct series of equality and non-equality with old.
-
-    Returns
-    -------
-        Two distinct series, one with locations, where the old and new data(!)
-        are equal (including nans at same positions), the other with the rest
-        of locations seen from new. This means, the rest marks locations, that
-        are present(!) in new, but its data differs from old.
-    """
-    idx = old.index & new.index
-    both_nan = old.loc[idx].isna() & new.loc[idx].isna()
-    mask = (new.loc[idx] == old[idx]) | both_nan
-    old_idx = mask[mask].index
-    new_idx = new.index.difference(old_idx)
-    return new.loc[old_idx], new.loc[new_idx]
-
-
-def _splitByFlag(flags: pd.Series, flagger, var: str):
-    """
-    Splits flags in the five distinct bins: GOOD, SUSPICIOUS, BAD, UNFLAGGED and NaNs.
-    """
-    n = flags.isna()
-    loc = flags.dropna().index
-    g = flagger.isFlagged(field=var, loc=loc, flag=flagger.GOOD, comparator="==")
-    b = flagger.isFlagged(field=var, loc=loc, flag=flagger.BAD, comparator="==")
-    u = flagger.isFlagged(field=var, loc=loc, flag=flagger.UNFLAGGED, comparator="==")
-    s = flagger.isFlagged(field=var, loc=loc, flag=flagger.BAD, comparator="<")
-    s = flagger.isFlagged(field=var, loc=loc, flag=flagger.GOOD, comparator=">") & s
-    return g[g], s[s], b[b], u[u], n[n]
-
-
-def _projectFlagsOntoData(idxlist: List[pd.Series], data: pd.Series):
-    """ Project flags to a xy-location, based on data. """
-    res = []
-    for item in idxlist:
-        res.append(data.loc[item.index])
-    return tuple(res)
-
-
-def _plotDataWithTable(fig, gs, pdict, show_tab=True):
-    """
-    Plot multiple series from a dict and optionally create a info table
-
-    Parameters
-    ----------
-    fig : matplotlib.figure
-        figure object to place the plot and info-table in
-
-    gs : matplotlib.GridSpec
-        gridspec object which is devided in two subgridspec's,
-        where the first will hold the plot the second the info-
-        table. If `show_tab` is False, the plot is directly
-        places in the given gridspec.
-
-    pdict: dict or dict-like
-        holds pd.Series with plotting-data.
-
-    show_tab : bool, default True
-        if True, show a table with quantity information of the data
-        if False, no table is shown
-
-    Returns
-    -------
-    matplotlib.Axes
-        the axes object from the plot
-
-    See Also
-    --------
-        _plotFromDicts()
-        _plotInfoTable()
-    """
-    if show_tab:
-        plot_gs, tab_gs = gs.subgridspec(ncols=2, nrows=1, width_ratios=_layout_data_to_table_ratio)
-        ax = fig.add_subplot(tab_gs)
-        _plotInfoTable(ax, pdict, _plotstyle, len(pdict["data"]))
-        ax = fig.add_subplot(plot_gs)
-    else:
-        ax = fig.add_subplot(gs)
-    _plotFromDicts(ax, pdict, _plotstyle)
-    return ax
-
-
-def _plotFromDicts(ax, plotdict, styledict):
-    """
-    Plot multiple data from a dict in the same plot.
-
-    Each data stored in the plot dict is added to
-    the very same axes (plot) with its own plot-
-    Parameters that come from the styledict. If a
-    key is not present in the styledict the
-    corresponding data is ignored.
-
-    Parameters
-    ----------
-    ax: matplotlib.Axes
-        axes object to add the plot to
-
-    plotdict: dict or dict-like
-        holds pd.Series with plotting-data.
-
-    styledict: dict
-        holds dicts of kwargs that will passed to plot.
-
-    Notes
-    -----
-     - changes the axes
-     - styledict and plotdict must have same keys
-
-    """
-    for field in plotdict:
-        data = plotdict[field]
-        style = styledict.get(field, False)
-        if style and len(data) > 0:
-            ax.plot(data, **style)
-
-
-def _annotate(ax, plotdict, txtseries: pd.Series):
-    for x, txt in txtseries.iteritems():
-        try:
-            y = plotdict['data'].loc[x]
-            if np.isnan(y):
-                y = plotdict['data-nans'].loc[x]
-        except KeyError:
-            continue
-        ax.annotate(txt, xy=(x, y), rotation=45)
-
-
-def _plotInfoTable(ax, plotdict, styledict, total):
-    """
-    Make a nice table with information about the quantity of elements.
-
-    Makes a table from data in plotdict, which indicated, how many
-    elements each series in data have. The count is show as number
-    and in percent from total.
-
-    Parameters
-    ----------
-    ax: matplotlib.Axes
-        axes object to add the table to
-
-    plotdict: dict or dict-like
-        holds pd.Series with plotting-data. only the length of the
-        series is evaluated.
-
-    styledict: dict
-        holds dicts of kwargs that can passed to plot. currently only
-        the `color`-kw (or just `c`) is evaluated.
-
-    total: int/float
-        total count used to calculate percentage
-
-    Returns
-    -------
-        instance of matplotlib.table
-
-    Notes
-    -----
-     changes the axes object
-
-    """
-    cols = ["color", "name", "[#]", "[%]"]
-    tab = pd.DataFrame(columns=cols)
-
-    # extract counts and color
-    for field in plotdict:
-        data = plotdict[field]
-        style = styledict.get(field, {})
-        color = style.get("color", None) or style.get("c", "white")
-        if total == 0:
-            length = percent = 0
-        else:
-            length = len(data)
-            percent = length / total * 100
-        tab.loc[len(tab), :] = [color, field, length, round(percent, 2)]
-
-    # nested list of cell-colors
-    ccs = np.full([len(tab.columns) - 1, len(tab)], fill_value="white", dtype=object)
-    ccs[0] = tab["color"]
-    del tab["color"]
-
-    # disable the plot as we just
-    # want to have the table
-    ax.axis("tight")
-    ax.axis("off")
-
-    # create and format layout
-    tab_obj = ax.table(
-        cellColours=ccs.transpose(),
-        cellText=tab.iloc[:, :].values,
-        colLabels=tab.columns[:],
-        colWidths=[0.4, 0.3, 0.3],
-        in_layout=True,
-        loc="center",
-        # make the table a bit smaller than the plot
-        bbox=[0.0, 0.1, 0.95, 0.8],
-    )
-
-    # Somehow the automatic font resizing doesen't work - the
-    # font only can ahrink, not rise. There was a issue [1] in
-    # matplotlib, but it is closed in favor of a new project [2].
-    # Nevertheless i wasn't able to integrate it. Also it seems
-    # that it also does **not** fix the problem, even though the
-    # Readme promise else. See here:
-    # [1] https://github.com/matplotlib/matplotlib/pull/14344
-    # [2] https://github.com/swfiua/blume/
-    # As a suitable workaround, we use a fixed font size.
-    tab_obj.auto_set_column_width(False)
-    tab_obj.auto_set_font_size(False)
-    tab_obj.set_fontsize(10)
-
-    # color fix - use white text color if background is dark
-    # sa: https://www.w3.org/TR/WCAG20/#relativeluminancedef
-    thresh = 0.5
-    for k, cell in tab_obj.get_celld().items():
-        r, g, b, a = cell.get_facecolor()
-        if 0.2126 * r + 0.7152 * g + 0.0722 * b < thresh:
-            cell.set_text_props(c="white")
-=======
+
+
 def _insertBlockingNaNs(d, max_gap):
     i = d.index
     gaps = d.reindex(
@@ -963,5 +218,4 @@
         tolerance=max_gap,
     )
     gaps = gaps[gaps.isna()]
-    return d.reindex(d.index.join(gaps.index, how="outer"))
->>>>>>> f322a233
+    return d.reindex(d.index.join(gaps.index, how="outer"))