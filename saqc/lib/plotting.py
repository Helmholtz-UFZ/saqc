--- conflicted
+++ resolved
@@ -5,9 +5,6 @@
 
 from ..core.config import Params
 
-<<<<<<< HEAD
-def plot(data, flagmask, varname, flagger, interactive_backend=True, title="Data Plot", show_nans=True):
-=======
 __plotvars = []
 
 
@@ -26,7 +23,6 @@
 
 
 def _plot(data, flags, flagmask, varname, flagger, interactive_backend=True, title="Data Plot", show_nans=True):
->>>>>>> 358a6443
 
     # only import if plotting is requested by the user
     import matplotlib as mpl
@@ -97,26 +93,26 @@
         idx = y.index[nans & flagged & ~flagmask]
         _plot_vline(ax, idx, color='black')
 
-    # plot flags in the color corresponding to the flag
-    # BAD red, GOOD green, all in between aka SUSPISIOUS in yellow
-<<<<<<< HEAD
-    for i, f in enumerate(flagger.categories):
-        if i == 0:
-            continue
-        flagged = flagger.isFlagged(varname, flag=f, comparator='==') & flagmask
-=======
-    bads = flagger.isFlagged(flags, varname, flag=flagger.BAD, comparator='==') & flagmask
-    good = flagger.isFlagged(flags, varname, flag=flagger.GOOD, comparator='==') & flagmask
-    susp = flagger.isFlagged(flags, varname, flag=flagger.GOOD, comparator='>') & flagmask & ~bads
-    flaglist = [flagger.GOOD, flagger.BAD, 'Suspicious']
-    for f, flagged in zip(flaglist, [good, bads, susp]):
->>>>>>> 358a6443
-        label = f"flag: {f}"
-        color = _get_color(f, flagger)
-        ax.plot(x[flagged], y[flagged], '.', color=color, label=label)
-        if show_nans:
-            idx = y.index[nans & flagged]
-            _plot_vline(ax, idx, color=color)
+#     # plot flags in the color corresponding to the flag
+#     # BAD red, GOOD green, all in between aka SUSPISIOUS in yellow
+# <<<<<<< HEAD
+#     for i, f in enumerate(flagger.categories):
+#         if i == 0:
+#             continue
+#         flagged = flagger.isFlagged(varname, flag=f, comparator='==') & flagmask
+# =======
+#     bads = flagger.isFlagged(flags, varname, flag=flagger.BAD, comparator='==') & flagmask
+#     good = flagger.isFlagged(flags, varname, flag=flagger.GOOD, comparator='==') & flagmask
+#     susp = flagger.isFlagged(flags, varname, flag=flagger.GOOD, comparator='>') & flagmask & ~bads
+#     flaglist = [flagger.GOOD, flagger.BAD, 'Suspicious']
+#     for f, flagged in zip(flaglist, [good, bads, susp]):
+# >>>>>>> master
+#         label = f"flag: {f}"
+#         color = _get_color(f, flagger)
+#         ax.plot(x[flagged], y[flagged], '.', color=color, label=label)
+#         if show_nans:
+#             idx = y.index[nans & flagged]
+#             _plot_vline(ax, idx, color=color)
 
 
 def _plot_vline(plt, points, color='blue'):
@@ -136,5 +132,4 @@
         return 'red'
     else:
         # suspicios
-        return 'yellow'
-
+        return 'yellow'