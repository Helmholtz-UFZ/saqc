#! /usr/bin/env python
# -*- coding: utf-8 -*-

import pandas as pd
import numpy as np
from sklearn.neighbors import NearestNeighbors
from scipy.stats import iqr


def _isValid(data, max_nan_total, max_nan_consec):
    if (max_nan_total is np.inf) & (max_nan_consec is np.inf):
        return True

    nan_mask = data.isna()

    if nan_mask.sum() <= max_nan_total:
        if max_nan_consec is np.inf:
            return True
        elif nan_mask.rolling(window=max_nan_consec + 1).sum().max() <= max_nan_consec:
            return True
        else:
            return False
    else:
        return False


# ts_transformations
def identity(ts):
    return ts


def zeroLog(ts):
    log_ts = np.log(ts)
    log_ts[log_ts == -np.inf] = np.nan
    return log_ts

def difference(ts):
    return pd.Series.diff(ts)


def derivative(ts, unit="1min"):
    return ts / (deltaT(ts, unit=unit))


def deltaT(ts, unit="1min"):
    return ts.index.to_series().diff().dt.total_seconds() / pd.Timedelta(unit).total_seconds()


def rateOfChange(ts):
    return ts.diff / ts


def relativeDifference(ts):
    return ts - 0.5 * (ts.shift(+1) + ts.shift(-1))


def scale(ts, target_range=1, projection_point=None):
    if not projection_point:
        projection_point = ts.abs().max()
    return (ts / projection_point) * target_range


def normScale(ts):
    ts_min = ts.min()
    return (ts - ts_min) / (ts.max() - ts_min)


def nBallClustering(in_arr, ball_radius=None):
    x_len = in_arr.shape[0]
    x_cols = in_arr.shape[1]

    if not ball_radius:
        ball_radius = 0.1 / np.log(x_len) ** (1 / x_cols)
    exemplars = [in_arr[0, :]]
    members = [[]]
    for index, point in in_arr:
        dists = np.linalg.norm(point - np.array(exemplars), axis=1)
        min_index = dists.argmin()
        if dists[min_index] < ball_radius:
            members[min_index].append(index)
        else:
            exemplars.append(in_arr[index])
            members.append([index])
    ex_indices = [x[0] for x in members]
    return exemplars, members, ex_indices


def kNN(in_arr, n_neighbors, algorithm="ball_tree"):
    nbrs = NearestNeighbors(n_neighbors=n_neighbors, algorithm=algorithm).fit(in_arr)
    return nbrs.kneighbors()


<<<<<<< HEAD
def standardizeByMean(ts):
    return (ts - ts.mean())/ts.std()


def standardizeByMedian(ts):
    return (ts - ts.median())/iqr(ts, nan_policy='omit')


def kNNMaxGap(in_arr, n_neighbors, algorithm='ball_tree'):
=======
def kNNMaxGap(in_arr, n_neighbors, algorithm="ball_tree"):
>>>>>>> a53e952c
    dist, *_ = kNN(in_arr, n_neighbors, algorithm=algorithm)
    sample_size = dist.shape[0]
    to_gap = np.append(np.array([[0] * sample_size]).T, dist, axis=1)
    max_gap_ind = np.diff(to_gap, axis=1).argmax(axis=1)
    return dist[range(0, sample_size), max_gap_ind]


def kNNSum(in_arr, n_neighbors, algorithm="ball_tree"):
    dist, *_ = kNN(in_arr, n_neighbors, algorithm=algorithm)
    return dist.sum(axis=1)


def stdQC(data, max_nan_total=np.inf, max_nan_consec=np.inf):
    """Pandas built in function for statistical moments have quite poor nan- control, so here comes a wrapper that
    will return the standart deviation for a given series input, if the total number of nans in the series does
    not exceed "max_nan_total" and the number of consecutive nans does not exceed max_nan_consec.

    :param data             Pandas Series. The data series, the standart deviation shall be calculated of.
    :param max_nan_total    Integer. Number of np.nan entries allowed to be contained in the series
    :param max_nan_consec   Integer. Maximal number of consecutive nan entries allowed to occure in data.
    """
    if _isValid(data, max_nan_total, max_nan_consec):
        return data.std()
    return np.nan


def varQC(data, max_nan_total=np.inf, max_nan_consec=np.inf):
    """Pandas built in function for statistical moments have quite poor nan- control, so here comes a wrapper that
    will return the variance for a given series input, if the total number of nans in the series does
    not exceed "max_nan_total" and the number of consecutive nans does not exceed max_nan_consec.

    :param data             Pandas Series. The data series, the variance shall be calculated of.
    :param max_nan_total    Integer. Number of np.nan entries allowed to be contained in the series
    :param max_nan_consec   Integer. Maximal number of consecutive nan entries allowed to occure in data.
    """
    if _isValid(data, max_nan_total, max_nan_consec):
        return data.var()
    return np.nan


def meanQC(data, max_nan_total=np.inf, max_nan_consec=np.inf):
    """Pandas built in function for statistical moments have quite poor nan- control, so here comes a wrapper that
    will return the mean for a given series input, if the total number of nans in the series does
    not exceed "max_nan_total" and the number of consecutive nans does not exceed max_nan_consec.

    :param data             Pandas Series. The data series, the mean shall be calculated of.
    :param max_nan_total    Integer. Number of np.nan entries allowed to be contained in the series
    :param max_nan_consec   Integer. Maximal number of consecutive nan entries allowed to occure in data.
    """
    if _isValid(data, max_nan_total, max_nan_consec):
        return data.mean()
    return np.nan<|MERGE_RESOLUTION|>--- conflicted
+++ resolved
@@ -90,7 +90,7 @@
     return nbrs.kneighbors()
 
 
-<<<<<<< HEAD
+
 def standardizeByMean(ts):
     return (ts - ts.mean())/ts.std()
 
@@ -100,9 +100,6 @@
 
 
 def kNNMaxGap(in_arr, n_neighbors, algorithm='ball_tree'):
-=======
-def kNNMaxGap(in_arr, n_neighbors, algorithm="ball_tree"):
->>>>>>> a53e952c
     dist, *_ = kNN(in_arr, n_neighbors, algorithm=algorithm)
     sample_size = dist.shape[0]
     to_gap = np.append(np.array([[0] * sample_size]).T, dist, axis=1)
