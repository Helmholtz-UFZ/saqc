#! /usr/bin/env python
# -*- coding: utf-8 -*-
__all__ = [
    "T",
    "ArrayLike",
    "PandasLike",
    "DiosLikeT",
    "FreqString",
    "IntegerWindow",
    "Timestampstr",
    "CurveFitter",
    "ExternalFlag",
    "PositiveFloat",
    "PositiveInt",
]

<<<<<<< HEAD
from typing import TypeVar, Union

import numpy as np
import pandas as pd
import dios

T = TypeVar("T")
ArrayLike = TypeVar("ArrayLike", np.ndarray, pd.Series, pd.DataFrame)
PandasLike = TypeVar("PandasLike", pd.Series, pd.DataFrame, dios.DictOfSeries)
DiosLikeT = Union[dios.DictOfSeries, pd.DataFrame]
=======
from typing import TypeVar, Union, NewType, List, Tuple
from typing_extensions import Protocol, Literal
import numpy as np
import pandas as pd
from dios import DictOfSeries

T = TypeVar("T")
ArrayLike = TypeVar("ArrayLike", np.ndarray, pd.Series, pd.DataFrame)
PandasLike = Union[pd.Series, pd.DataFrame, DictOfSeries]
DiosLikeT = Union[DictOfSeries, pd.DataFrame]

ExternalFlag = Union[str, float, int]

# we only support fixed length offsets
FreqString = Literal["D", "H", "T", "min", "S", "L", "ms", "U", "us", "N"]

# # we define a bunch of type aliases, mostly needed to generate appropiate fuzzy data through hypothesis
# ColumnName = NewType("ColumnName", str)
# IntegerWindow = NewType("IntegerWindow", int)
# Timestampstr = TypeVar("Timestampstr", bound=str)
# PositiveFloat = NewType("PositiveFloat", float)
# PositiveInt = NewType("PositiveInt", int)

# needed for deeper type hinting magic
class CurveFitter(Protocol):
    def __call__(self, data: np.ndarray, *params: float) -> np.ndarray:
        ...
>>>>>>> f322a233
<|MERGE_RESOLUTION|>--- conflicted
+++ resolved
@@ -14,18 +14,6 @@
     "PositiveInt",
 ]
 
-<<<<<<< HEAD
-from typing import TypeVar, Union
-
-import numpy as np
-import pandas as pd
-import dios
-
-T = TypeVar("T")
-ArrayLike = TypeVar("ArrayLike", np.ndarray, pd.Series, pd.DataFrame)
-PandasLike = TypeVar("PandasLike", pd.Series, pd.DataFrame, dios.DictOfSeries)
-DiosLikeT = Union[dios.DictOfSeries, pd.DataFrame]
-=======
 from typing import TypeVar, Union, NewType, List, Tuple
 from typing_extensions import Protocol, Literal
 import numpy as np
@@ -52,5 +40,4 @@
 # needed for deeper type hinting magic
 class CurveFitter(Protocol):
     def __call__(self, data: np.ndarray, *params: float) -> np.ndarray:
-        ...
->>>>>>> f322a233
+        ...