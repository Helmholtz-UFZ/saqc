--- conflicted
+++ resolved
@@ -202,7 +202,6 @@
 
 def seasonalMask(dtindex, season_start, season_end, include_bounds):
     """
-<<<<<<< HEAD
     This function generates date-periodic/seasonal masks from an index passed.
 
     For example you could mask all the values of an index, that are sampled in winter, or between 6 and 9 o'clock.
@@ -271,16 +270,6 @@
         keys = ("second", "minute", "hour", "day", "month", "year")
         stamp_list = map(int, re.split(r"[-T:]", stamp)[::-1])
         stamp_kwargs = dict(zip(keys, stamp_list))
-=======
-    This function provides a mask for a sesonal time range in the given dtindex.
-    This means the interval is applied again on every year and even over the change of a year.
-    Note that both edges are inclusive.
-
-    Examples:
-        sesonal(dtindex, 1, 1, 3, 1)  -> [jan-mar]
-        sesonal(dtindex, 8, 1, 8, 15) -> [1.aug-15.aug]
-
->>>>>>> efda2413
 
         def _replace(index):
             if "day" in stamp_kwargs:
