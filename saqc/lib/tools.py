#! /usr/bin/env python
# -*- coding: utf-8 -*-

import re
from typing import Sequence, Union, Any, Iterator

import itertools
import numpy as np
import numba as nb
import pandas as pd
from scipy import fft
import logging
import dios
<<<<<<< HEAD
import collections
from pandas.api.indexers import BaseIndexer
from pandas._libs.window.indexers import calculate_variable_window_bounds
from scipy.cluster.hierarchy import linkage, fcluster


# from saqc.flagger import BaseFlagger
=======

from pandas.api.indexers import BaseIndexer
from pandas._libs.window.indexers import calculate_variable_window_bounds
from pandas.core.window.indexers import calculate_variable_window_bounds
>>>>>>> 7e4d8eeb
from saqc.lib.types import T

logger = logging.getLogger("SaQC")


def assertScalar(name, value, optional=False):
    if (not np.isscalar(value)) and (value is not None) and (optional is True):
        raise ValueError(f"'{name}' needs to be a scalar or 'None'")
    elif (not np.isscalar(value)) and optional is False:
        raise ValueError(f"'{name}' needs to be a scalar")


def toSequence(value: Union[T, Sequence[T]], default: Union[T, Sequence[T]] = None) -> Sequence[T]:
    if value is None:
        value = default
    if np.isscalar(value):
        value = [value]
    return value


@nb.jit(nopython=True, cache=True)
def findIndex(iterable, value, start):
    i = start
    while i < len(iterable):
        v = iterable[i]
        if v >= value:
            return i
        i = i + 1
    return -1


@nb.jit(nopython=True, cache=True)
def valueRange(iterable):
    minval = iterable[0]
    maxval = minval
    for v in iterable:
        if v < minval:
            minval = v
        elif v > maxval:
            maxval = v
    return maxval - minval


def slidingWindowIndices(dates, window_size, iter_delta=None):
    """
    this function is a building block of a custom implementation of
    the pandas 'rolling' method. A number of shortcomings in the
    'rolling' implementation might made this a worthwhil endavour,
    namly:
    + There is no way to provide a step size, i.e. to not start the
      next rolling window at the very next row in the DataFrame/Series
    + The inconsistent bahaviour with numerical vs frequency based
      window sizes. When winsz is an integer, all windows are equally
      large (winsz=5 -> windows contain 5 elements), but variable in
      size, when the winsz is a frequency string (winsz="2D" ->
      window grows from size 1 during the first iteration until it
      covers the given frequency). Especially the bahaviour with
      frequency strings is quite unfortunate when calling methods
      relying on the size of the window (sum, mean, median)
    """

    if not isinstance(dates, pd.DatetimeIndex):
        raise TypeError("Must pass pd.DatetimeIndex")

    # lets work on numpy data structures for performance reasons
    dates = np.array(dates, dtype=np.int64)

    if np.any(np.diff(dates) <= 0):
        raise ValueError("strictly monotonic index needed")

    window_size = pd.to_timedelta(window_size).to_timedelta64().astype(np.int64)
    if iter_delta:
        iter_delta = pd.to_timedelta(iter_delta).to_timedelta64().astype(np.int64)

    start_date = dates[0]
    last_date = dates[-1]
    start_idx = 0
    end_idx = start_idx

    while True:
        end_date = start_date + window_size
        if (end_date > last_date) or (start_idx == -1) or (end_idx == -1):
            break

        end_idx = findIndex(dates, end_date, end_idx)
        yield start_idx, end_idx

        if iter_delta:
            start_idx = findIndex(dates, start_date + iter_delta, start_idx)
        else:
            start_idx += 1

        start_date = dates[start_idx]


def inferFrequency(data: pd.Series) -> pd.DateOffset:
    return pd.tseries.frequencies.to_offset(pd.infer_freq(data.index))


def retrieveTrustworthyOriginal(
    data: dios.DictOfSeries, field: str, flagger=None, level: Any = None
) -> dios.DictOfSeries:
    """Columns of data passed to the saqc runner may not be sampled to its original sampling rate - thus
    differenciating between missng value - nans und fillvalue nans is impossible.

    This function:
    (1) if flagger is None:
        (a) estimates the sampling rate of the input dataseries by dropping all nans and then returns the series at the
            estimated samplng rate.

    (2) if "flagger" is not None but "level" is None:
        (a) all values are dropped, that are flagged worse then flagger.GOOD. (so unflagged values wont be dropped)
        (b) estimates the sampling rate of the input dataseries by dropping all nans and then returns the series at the
            estimated samplng rate.
    (3) if "flagger" is not None and "level" is not None:
        (a) all values are dropped, that are flagged worse then level. (so unflagged values wont be dropped)
        (b) estimates the sampling rate of the input dataseries by dropping all nans and then returns the series at the
            estimated samplng rate.

    Note, that the passed dataseries should be harmonized to an equidistant
        frequencie grid (maybe including blow up entries).

    :param data:        DataFrame. The Data frame holding the data containing 'field'.
    :param field:       String. Fieldname of the column in data, that you want to sample to original sampling rate.
                        It has to have a harmonic
    :param flagger:     None or a flagger object.
    :param level:       Lower bound of flags that are excepted for data. Must be a flag the flagger can handle.

    """
    dataseries = data[field]

    if flagger is not None:
        mask = flagger.isFlagged(field, flag=level or flagger.GOOD, comparator="<=")
        # drop all flags that are suspicious or worse
        dataseries = dataseries[mask]

    # drop the nan values that may result from any preceeding upsampling of the measurements:
    dataseries = dataseries.dropna()

    if dataseries.empty:
        return dataseries, np.nan

    # estimate original data sampling frequencie
    # (the original series sampling rate may not match data-input sample rate):
    seconds_rate = dataseries.index.to_series().diff().min().seconds
    data_rate = pd.tseries.frequencies.to_offset(str(seconds_rate) + "s")

    return dataseries.asfreq(data_rate), data_rate


def offset2seconds(offset):
    """Function returns total seconds upon "offset like input

    :param offset:  offset string or pandas offset object.
    """

    return pd.Timedelta.total_seconds(pd.Timedelta(offset))


def flagWindow(flagger_old, flagger_new, field, direction="fw", window=0, **kwargs) -> pd.Series:
    # NOTE: unused -> remove?
    if window == 0 or window == "":
        return flagger_new

    fw, bw = False, False
    mask = flagger_old.getFlags(field) != flagger_new.getFlags(field)
    f = flagger_new.isFlagged(field) & mask

    if not mask.any():
        # nothing was flagged, so nothing need to be flagged additional
        return flagger_new

    if isinstance(window, int):
        x = f.rolling(window=window + 1).sum()
        if direction in ["fw", "both"]:
            fw = x.fillna(method="bfill").astype(bool)
        if direction in ["bw", "both"]:
            bw = x.shift(-window).fillna(method="bfill").astype(bool)
    else:
        # time-based windows
        if direction in ["bw", "both"]:
            # todo: implement time-based backward rolling
            raise NotImplementedError
        fw = f.rolling(window=window, closed="both").sum().astype(bool)

    fmask = bw | fw
    return flagger_new.setFlags(field, fmask, **kwargs)


def seasonalMask(dtindex, season_start, season_end, include_bounds):
    """
    This function generates date-periodic/seasonal masks from an index passed.

    For example you could mask all the values of an index, that are sampled in winter, or between 6 and 9 o'clock.
    See the examples section for more details.

    Parameters
    ----------
    dtindex : pandas.DatetimeIndex
        The index according to wich you want to generate a mask.
        (=resulting mask will be indexed with 'dtindex')
    season_start : str
        String denoting starting point of every period. Formally, it has to be a truncated instance of "mm-ddTHH:MM:SS".
        Has to be of same length as `season_end` parameter.
        See examples section below for some examples.
    season_end : str
        String denoting starting point of every period. Formally, it has to be a truncated instance of "mm-ddTHH:MM:SS".
        Has to be of same length as `season_end` parameter.
        See examples section below for some examples.
    include_bounds : boolean
        Wheather or not to include the mask defining bounds to the mask.

    Returns
    -------
    to_mask : pandas.Series[bool]
        A series, indexed with the input index and having value `True` for all the values that are to be masked.

    Examples
    --------
    The `season_start` and `season_end` parameters provide a conveniant way to generate seasonal / date-periodic masks.
    They have to be strings of the forms: "mm-ddTHH:MM:SS", "ddTHH:MM:SS" , "HH:MM:SS", "MM:SS" or "SS"
    (mm=month, dd=day, HH=hour, MM=minute, SS=second)
    Single digit specifications have to be given with leading zeros.
    `season_start` and `seas   on_end` strings have to be of same length (refer to the same periodicity)
    The highest date unit gives the period.
    For example:

    >>> season_start = "01T15:00:00"
    >>> season_end = "13T17:30:00"

    Will result in all values sampled between 15:00 at the first and  17:30 at the 13th of every month get masked

    >>> season_start = "01:00"
    >>> season_end = "04:00"

    All the values between the first and 4th minute of every hour get masked.

    >>> season_start = "01-01T00:00:00"
    >>> season_end = "01-03T00:00:00"

    Mask january and february of evcomprosed in theery year. masking is inclusive always, so in this case the mask will
    include 00:00:00 at the first of march. To exclude this one, pass:

    >>> season_start = "01-01T00:00:00"
    >>> season_end = "02-28T23:59:59"

    To mask intervals that lap over a seasons frame, like nights, or winter, exchange sequence of season start and
    season end. For example, to mask night hours between 22:00:00 in the evening and 06:00:00 in the morning, pass:

    >>> season_start = "22:00:00"
    >>> season_end = "06:00:00"

    When inclusive_selection="season", all above examples work the same way, only that you now
    determine wich values NOT TO mask (=wich values are to constitute the "seasons").
    """
    def _replaceBuilder(stamp):
        keys = ("second", "minute", "hour", "day", "month", "year")
        stamp_list = map(int, re.split(r"[-T:]", stamp)[::-1])
        stamp_kwargs = dict(zip(keys, stamp_list))

        def _replace(index):
            if "day" in stamp_kwargs:
                stamp_kwargs["day"] = min(stamp_kwargs["day"], index[0].daysinmonth)

            out = index[0].replace(**stamp_kwargs)
            return out.strftime("%Y-%m-%dT%H:%M:%S")

        return _replace

    mask = pd.Series(include_bounds, index=dtindex)

    start_replacer = _replaceBuilder(season_start)
    end_replacer = _replaceBuilder(season_end)

    if pd.Timestamp(start_replacer(dtindex)) <= pd.Timestamp(end_replacer(dtindex)):
        def _selector(x, base_bool=include_bounds):
            x[start_replacer(x.index):end_replacer(x.index)] = not base_bool
            return x
    else:
        def _selector(x, base_bool=include_bounds):
            x[:end_replacer(x.index)] = not base_bool
            x[start_replacer(x.index):] = not base_bool
            return x

    freq = '1' + 'mmmhhhdddMMMYYY'[len(season_start)]
    return mask.groupby(pd.Grouper(freq=freq)).transform(_selector)


def assertDictOfSeries(df: Any, argname: str = "arg") -> None:
    if not isinstance(df, dios.DictOfSeries):
        raise TypeError(f"{argname} must be of type dios.DictOfSeries, {type(df)} was given")


def assertSeries(srs: Any, argname: str = "arg") -> None:
    if not isinstance(srs, pd.Series):
        raise TypeError(f"{argname} must be of type pd.Series, {type(srs)} was given")


@nb.jit(nopython=True, cache=True)
def otherIndex(values: np.ndarray, start: int = 0) -> int:
    """
    returns the index of the first non value not equal to values[0]
    -> values[start:i] are all identical
    """
    val = values[start]
    for i in range(start, len(values)):
        if values[i] != val:
            return i
    return -1


def groupConsecutives(series: pd.Series) -> Iterator[pd.Series]:
    """
    group consecutive values into distinct pd.Series
    """
    index = series.index
    values = series.values

    start = 0
    while True:
        stop = otherIndex(values, start)
        if stop == -1:
            break
        yield pd.Series(data=values[start:stop], index=index[start:stop])
        start = stop


def mergeDios(left, right, subset=None, join="merge"):
    # use dios.merge() as soon as it implemented
    # see https://git.ufz.de/rdm/dios/issues/15

    merged = left.copy()
    if subset is not None:
        right_subset_cols = right.columns.intersection(subset)
    else:
        right_subset_cols = right.columns

    shared_cols = left.columns.intersection(right_subset_cols)

    for c in shared_cols:
        l, r = left[c], right[c]
        if join == "merge":
            # NOTE:
            # our merge behavior is nothing more than an
            # outer join, where the right join argument
            # overwrites the left at the shared indices,
            # while on a normal outer join common indices
            # hold the values from the left join argument
            r, l = l.align(r, join="outer")
        else:
            l, r = l.align(r, join=join)
        merged[c] = l.combine_first(r)

    newcols = right_subset_cols.difference(left.columns)
    for c in newcols:
        merged[c] = right[c].copy()

    return merged


def isQuoted(string):
    return bool(re.search(r"'.*'|\".*\"", string))


def dropper(field, to_drop, flagger, default):
    drop_mask = pd.Series(False, flagger.getFlags(field).index)
    if to_drop is None:
        to_drop = default
    to_drop = toSequence(to_drop)
    if len(to_drop) > 0:
        drop_mask |= flagger.isFlagged(field, flag=to_drop)
    return drop_mask


def mutateIndex(index, old_name, new_name):
    pos = index.get_loc(old_name)
    index = index.drop(index[pos])
    index = index.insert(pos, new_name)
    return index


def estimateFrequency(index, delta_precision=-1, max_rate="10s", min_rate="1D", optimize=True,
                      min_energy=0.2, max_freqs=10, bins=None):

    """
    Function to estimate the sampling rate of an index.

    The function comes with some optional overhead.
    The default options detect sampling rates from 10 seconds to 1 day with a 10 seconds precision
    for sampling rates below one minute, and a one minute precision for rates between 1 minute and
    one day.

    The function is designed to detect mixed sampling ratess as well as rate changes.
    In boh situations, all the sampling rates detected, are returned, together with their
    greatest common rate.

    Note, that there is a certain lower bound of index length,
    beneath which frequency leaking and Niquist limit take over and mess up the fourier
    transform.

    Parameters
    ----------
    index : {pandas.DateTimeIndex}
        The index of wich the sampling rates shall be estimated
    delta_precision : int, default -1
        determines detection precision. Precision equals: seconds*10**(-1-delta_precision).
        A too high precision attempt can lead to performance loss and doesnt necessarily result in
        a more precise result. Especially when the samples deviation from their mean rate
        is high compared to the delta_precision.
    max_rate : str, default "10s"
        Maximum rate that can be detected.
    min_rate : str, default "1D"
        Minimum detectable sampling rate.
    optimize : bool, default True
        Wheather or not to speed up fft application by zero padding the derived response series to
        an optimal length. (Length = 2**N)
    min_energy : float, default 0.2
        min_energy : percentage of energy a sampling rate must represent at least, to be detected. Lower values
        result in higher sensibillity - but as well increas detection rate of mix products. Default proofed to be
        stable.
    max_freqs : int, default 10
        Maximum number of frequencies collected from the index. Mainly a value to prevent the frequency
        collection loop from collecting noise and running endlessly.
    bins : {None, List[float]} : default None

    Returns
    -------
        freq : {None, str}
            Either the sampling rate that was detected in the sample index (if uniform). Or
            the greates common rate of all the sampling rates detected. Equals `None` if
            detection failed and `"empty"`, if input index was empty.
        freqs : List[str]
            List of detected sampling rates.

    """
    index_n = index.to_numpy(float)
    if index.empty:
        return 'empty', []

    index_n = (index_n - index_n[0])*10**(-9 + delta_precision)
    delta = np.zeros(int(index_n[-1])+1)
    delta[index_n.astype(int)] = 1
    if optimize:
        delta_f = np.abs(fft.rfft(delta, fft.next_fast_len(len(delta))))
    else:
        delta_f = np.abs(fft.rfft(delta))

    len_f = len(delta_f)*2
    min_energy = delta_f[0]*min_energy
    # calc/assign low/high freq cut offs (makes life easier):
    min_rate_i = int(len_f/(pd.Timedelta(min_rate).total_seconds()*(10**delta_precision)))
    delta_f[:min_rate_i] = 0
    max_rate_i = int(len_f/(pd.Timedelta(max_rate).total_seconds()*(10**delta_precision)))
    hf_cutoff = min(max_rate_i, len_f//2)
    delta_f[hf_cutoff:] = 0
    delta_f[delta_f < min_energy] = 0

    # find frequencies present:
    freqs = []
    f_i = np.argmax(delta_f)
    while (f_i > 0) & (len(freqs) < max_freqs):
        f = (len_f / f_i)/(60*10**(delta_precision))
        freqs.append(f)
        for i in range(1, hf_cutoff//f_i + 1):
            delta_f[(i*f_i) - min_rate_i:(i*f_i) + min_rate_i] = 0
        f_i = np.argmax(delta_f)

    if len(freqs) == 0:
        return None, []

    if bins is None:
        r = range(0, int(pd.Timedelta(min_rate).total_seconds()/60))
        bins = [0, 0.1, 0.2, 0.3, 0.4] + [i + 0.5 for i in r]

    f_hist, bins = np.histogram(freqs, bins=bins)
    freqs = np.ceil(bins[:-1][f_hist >= 1])
    gcd_freq = np.gcd.reduce((10*freqs).astype(int))/10

    return str(int(gcd_freq)) + 'min', [str(int(i)) + 'min' for i in freqs]


def evalFreqStr(freq, check, index):
    if check in ['check', 'auto']:
        f_passed = freq
        freq = index.inferred_freq
        freqs = [freq]
        if freq is None:
            freq, freqs = estimateFrequency(index)
        if freq is None:
            logging.warning('Sampling rate could not be estimated.')
        if len(freqs) > 1:
            logging.warning(f"Sampling rate seems to be not uniform!."
                            f"Detected: {freqs}")

        if check == 'check':
            f_passed_seconds = pd.Timedelta(f_passed).total_seconds()
            freq_seconds = pd.Timedelta(freq).total_seconds()
            if (f_passed_seconds != freq_seconds):
                logging.warning(f"Sampling rate estimate ({freq}) missmatches passed frequency ({f_passed}).")
        elif check == 'auto':
            if freq is None:
                raise ValueError('Frequency estimation for non-empty series failed with no fall back frequency passed.')
            f_passed = freq
    else:
        f_passed = freq
    return f_passed


class FreqIndexer(BaseIndexer):
<<<<<<< HEAD
# indexer class capable of generating indices for frequency determined windows,
# arbitrary window skips and forward facing windows (meant to be used by pd.rolling)
=======
    def __init__(self, *args, win_points=None, **kwargs):
        if win_points is None:
            raise TypeError(win_points)
        self.win_points = win_points
        super().__init__(*args, **kwargs)

>>>>>>> 7e4d8eeb
    def get_window_bounds(self, num_values, min_periods, center, closed):
        i_dir = 1
        if self.forward:
            i_dir = -1

        start, end = calculate_variable_window_bounds(num_values, self.window_size, min_periods, center, closed,
<<<<<<< HEAD
                                            self.index_array[::i_dir])
        if self.forward:
            start, end = (num_values - end)[::-1], (num_values - start)[::-1]
        if self.center:
            end = (num_values - start)[::-1]
            end = np.roll(end, -1)
            end[-1] = num_values - 1
        if self.win_points is not None:
            end[~self.win_points] = 0
            start[~self.win_points] = 0

=======
                                                      self.index_array)
        end[~self.win_points] = 0
        start[~self.win_points] = 0
>>>>>>> 7e4d8eeb
        return start, end


class PeriodsIndexer(BaseIndexer):
<<<<<<< HEAD
# indexer class capable of generating periods-number determined windows and
# arbitrary window skips (meant to be used by pd.rolling)
=======
    def __init__(self, *args, win_points=None, **kwargs):
        if win_points is None:
            raise TypeError(win_points)
        self.win_points = win_points
        super().__init__(*args, **kwargs)

>>>>>>> 7e4d8eeb
    def get_window_bounds(self, num_values, min_periods, center, closed):
        start_s = np.zeros(self.window_size, dtype="int64")
        start_e = np.arange(self.window_size, num_values, dtype="int64") - self.window_size + 1
        start = np.concatenate([start_s, start_e])[:num_values]

        end_s = np.arange(self.window_size, dtype="int64") + 1
        end_e = start_e + self.window_size
        end = np.concatenate([end_s, end_e])[:num_values]
        if self.win_points is not None:
            start[~self.win_points] = 0
            end[~self.win_points] = 0
        return start, end


<<<<<<< HEAD
def customRolling(to_roll, winsz, func, roll_mask=None, min_periods=1, center=False, closed=None, raw=True, engine=None,
                  forward=False, index_only=False):
=======
def customRolling(to_roll, winsz, func, roll_mask, min_periods=1, center=False, closed=None, raw=True, engine="cython"):
>>>>>>> 7e4d8eeb
    """
    A wrapper around pandas.rolling.apply(), that allows for skipping func application on
    arbitrary selections of windows.

    Parameters
    ----------
    to_roll : pandas.Series
        Timeseries to be "rolled over".
    winsz : {int, str}
        Gets passed on to the window-size parameter of pandas.Rolling.
    func : Callable
        Function to be rolled with. If the funcname matches a .rolling attribute,
        the associated method of .rolling will be used instead of .apply(func) (=faster)
    roll_mask : {None, numpy.array[bool]}, default None
        A mask, indicating the rolling windows, `func` shall be applied on.
        Has to be of same length as `to_roll`.
        roll_mask[i] = False indicates, that the window with right end point to_roll.index[i] shall
        be skipped.
        Pass None(default) if you want no values to be masked.
    min_periods : int, default 1
        Gets passed on to the min_periods parameter of pandas.Rolling.
        (Note, that rolling with freq string defined window size and `min_periods`=None,
        results in nothing being computed due to some inconsistencies in the interplay of pandas.rolling and its
        indexer.)
    center : bool, default False
        Gets passed on to the center parameter of pandas.Rolling.
    closed : {None, 'left', 'right', 'both'}, default None
        Gets passed on to the closed parameter of pandas.Rolling.
    raw : bool, default True
        Gets passed on to the raw parameter of pandas.Rolling.apply.
    engine : {'cython', 'numba'}, default 'cython'
        Gets passed on to the engine parameter of pandas.Rolling.apply.
    forward : bool, default False
        If true, roll with forward facing windows. (not yet implemented for
        integer defined windows.)
    center : bool, default False
        If true, set the label to the center of the rolling window. Also available
        for frequencie defined rolling windows! (yeah!)
    index_only : bool, default False
        Only return rolling window indices.

    Returns
    -------
    result : pandas.Series
        The result of the rolling application.

    """
    i_roll = to_roll.copy()
    i_roll.index = pd.RangeIndex(len(i_roll))

    if isinstance(winsz, str):
<<<<<<< HEAD
        winsz = np.int64(pd.Timedelta(winsz).total_seconds()*10**9)
        indexer = FreqIndexer(window_size=winsz,
                              win_points=roll_mask,
                              index_array=to_roll.index.to_numpy(np.int64),
                              center=center,
                              closed=closed,
                              forward=forward)
=======
        # offset-rolling is a integer-rolling on nano-seconds base
        arr_ns = to_roll.index.to_numpy(np.int64)
        winsz_ns = np.int64(pd.Timedelta(winsz).total_seconds()*10**9)
        indexer = FreqIndexer(index_array=arr_ns, window_size=winsz_ns, win_points=roll_mask)
>>>>>>> 7e4d8eeb

    elif isinstance(winsz, int):
        indexer = PeriodsIndexer(window_size=winsz,
                                 win_points=roll_mask,
                                 center=center,
                                 closed=closed)

<<<<<<< HEAD
    if index_only:
        num_values = to_roll.shape[0]
        if num_values == 0:
            return np.array([]), np.array([])
        else:
            return indexer.get_window_bounds(num_values, min_periods, center, closed)

    i_roller = i_roll.rolling(indexer,
                            min_periods=min_periods,
                            center=center,
                            closed=closed)

    if hasattr(i_roller, func.__name__):
        i_roll = getattr(i_roller, func.__name__)()
    else:
        i_roll = i_roller.apply(func, raw=raw, engine=engine)

    return pd.Series(i_roll.values, index=to_roll.index)
=======
        indexer = PeriodsIndexer(index_array=None, window_size=winsz, win_points=roll_mask)
>>>>>>> 7e4d8eeb

    else:
        raise TypeError(winsz)

<<<<<<< HEAD
def detectDeviants(data, metric, norm_spread, norm_frac, linkage_method='single', population='variables'):
    """
    Helper function for carrying out the repeatedly upcoming task,
    of detecting variables a group of variables.

    "Normality" is determined in terms of a maximum spreading distance, that members of a normal group must not exceed
    in respect to a certain metric and linkage method.

    In addition, only a group is considered "normal" if it contains more then `norm_frac` percent of the
    variables in "fields".

    Note, that the function also can be used to detect anormal regimes in a variable by assigning the different regimes
    dios.DictOfSeries columns and passing this dios.

    Parameters
    ----------
    data : {pandas.DataFrame, dios.DictOfSeries}
        Input data
    metric : Callable[[numpy.array, numpy.array], float]
        A metric function that for calculating the dissimilarity between 2 variables.
    norm_spread : float
        A threshold denoting the distance, members of the "normal" group must not exceed to each other (in terms of the
        metric passed) to qualify their group as the "normal" group.
    norm_frac : float, default 0.5
        Has to be in [0,1]. Determines the minimum percentage of variables or samples,
        the "normal" group has to comprise to be the normal group actually.
    linkage_method : {"single", "complete", "average", "weighted", "centroid", "median", "ward"}, default "single"
        The linkage method used for hierarchical (agglomerative) clustering of the variables.
    population : {"variables", "samples"}
        Wheather to relate the minimum percentage of values needed to form a normal group, to the total number of
        variables or to the total number of samples.

    Returns
    -------
    deviants : List
        A list containing the column positions of deviant variables in the input frame/dios.

    """
    var_num = len(data.columns)
    if var_num <= 1:
        return []
    dist_mat = np.zeros((var_num, var_num))
    combs = list(itertools.combinations(range(0, var_num), 2))
    for i, j in combs:
        dist = metric(data.iloc[:, i].values, data.iloc[:, j].values)
        dist_mat[i, j] = dist

    condensed = np.abs(dist_mat[tuple(zip(*combs))])
    Z = linkage(condensed, method=linkage_method)
    cluster = fcluster(Z, norm_spread, criterion='distance')
    if population == 'variables':
        counts = collections.Counter(cluster)
        pop_num = var_num
    elif population == 'samples':
        counts = {cluster[j]: 0 for j in range(0,var_num)}
        for c in range(var_num):
            counts[cluster[c]] += data.iloc[:, c].dropna().shape[0]
        pop_num = np.sum(list(counts.values()))
    else:
        raise ValueError("Not a valid normality criteria keyword passed. Pass either 'variables' or 'population'.")
    norm_cluster = -1

    for item in counts.items():
        if item[1] > norm_frac * pop_num:
            norm_cluster = item[0]
            break

    if norm_cluster == -1 or counts[norm_cluster] == pop_num:
        return []
    else:
        return [i for i, x in enumerate(cluster) if x != norm_cluster]

=======
    roller = i_roll.rolling(indexer, min_periods=min_periods, center=center, closed=closed)
    res = roller.apply(func, raw=raw, engine=engine)
    return pd.Series(res.values, index=to_roll.index)
>>>>>>> 7e4d8eeb
<|MERGE_RESOLUTION|>--- conflicted
+++ resolved
@@ -11,20 +11,14 @@
 from scipy import fft
 import logging
 import dios
-<<<<<<< HEAD
+
 import collections
 from pandas.api.indexers import BaseIndexer
 from pandas._libs.window.indexers import calculate_variable_window_bounds
 from scipy.cluster.hierarchy import linkage, fcluster
-
-
-# from saqc.flagger import BaseFlagger
-=======
-
 from pandas.api.indexers import BaseIndexer
 from pandas._libs.window.indexers import calculate_variable_window_bounds
 from pandas.core.window.indexers import calculate_variable_window_bounds
->>>>>>> 7e4d8eeb
 from saqc.lib.types import T
 
 logger = logging.getLogger("SaQC")
@@ -534,24 +528,18 @@
 
 
 class FreqIndexer(BaseIndexer):
-<<<<<<< HEAD
-# indexer class capable of generating indices for frequency determined windows,
-# arbitrary window skips and forward facing windows (meant to be used by pd.rolling)
-=======
+    # indexer class capable of generating indices for frequency determined windows,
+    # arbitrary window skips and forward facing windows (meant to be used by pd.rolling)
     def __init__(self, *args, win_points=None, **kwargs):
-        if win_points is None:
-            raise TypeError(win_points)
         self.win_points = win_points
         super().__init__(*args, **kwargs)
 
->>>>>>> 7e4d8eeb
     def get_window_bounds(self, num_values, min_periods, center, closed):
         i_dir = 1
         if self.forward:
             i_dir = -1
 
         start, end = calculate_variable_window_bounds(num_values, self.window_size, min_periods, center, closed,
-<<<<<<< HEAD
                                             self.index_array[::i_dir])
         if self.forward:
             start, end = (num_values - end)[::-1], (num_values - start)[::-1]
@@ -563,26 +551,16 @@
             end[~self.win_points] = 0
             start[~self.win_points] = 0
 
-=======
-                                                      self.index_array)
-        end[~self.win_points] = 0
-        start[~self.win_points] = 0
->>>>>>> 7e4d8eeb
         return start, end
 
 
 class PeriodsIndexer(BaseIndexer):
-<<<<<<< HEAD
-# indexer class capable of generating periods-number determined windows and
-# arbitrary window skips (meant to be used by pd.rolling)
-=======
+    # indexer class capable of generating periods-number determined windows and
+    # arbitrary window skips (meant to be used by pd.rolling)
     def __init__(self, *args, win_points=None, **kwargs):
-        if win_points is None:
-            raise TypeError(win_points)
         self.win_points = win_points
         super().__init__(*args, **kwargs)
 
->>>>>>> 7e4d8eeb
     def get_window_bounds(self, num_values, min_periods, center, closed):
         start_s = np.zeros(self.window_size, dtype="int64")
         start_e = np.arange(self.window_size, num_values, dtype="int64") - self.window_size + 1
@@ -597,12 +575,8 @@
         return start, end
 
 
-<<<<<<< HEAD
 def customRolling(to_roll, winsz, func, roll_mask=None, min_periods=1, center=False, closed=None, raw=True, engine=None,
                   forward=False, index_only=False):
-=======
-def customRolling(to_roll, winsz, func, roll_mask, min_periods=1, center=False, closed=None, raw=True, engine="cython"):
->>>>>>> 7e4d8eeb
     """
     A wrapper around pandas.rolling.apply(), that allows for skipping func application on
     arbitrary selections of windows.
@@ -654,7 +628,6 @@
     i_roll.index = pd.RangeIndex(len(i_roll))
 
     if isinstance(winsz, str):
-<<<<<<< HEAD
         winsz = np.int64(pd.Timedelta(winsz).total_seconds()*10**9)
         indexer = FreqIndexer(window_size=winsz,
                               win_points=roll_mask,
@@ -662,12 +635,6 @@
                               center=center,
                               closed=closed,
                               forward=forward)
-=======
-        # offset-rolling is a integer-rolling on nano-seconds base
-        arr_ns = to_roll.index.to_numpy(np.int64)
-        winsz_ns = np.int64(pd.Timedelta(winsz).total_seconds()*10**9)
-        indexer = FreqIndexer(index_array=arr_ns, window_size=winsz_ns, win_points=roll_mask)
->>>>>>> 7e4d8eeb
 
     elif isinstance(winsz, int):
         indexer = PeriodsIndexer(window_size=winsz,
@@ -675,7 +642,6 @@
                                  center=center,
                                  closed=closed)
 
-<<<<<<< HEAD
     if index_only:
         num_values = to_roll.shape[0]
         if num_values == 0:
@@ -694,14 +660,8 @@
         i_roll = i_roller.apply(func, raw=raw, engine=engine)
 
     return pd.Series(i_roll.values, index=to_roll.index)
-=======
-        indexer = PeriodsIndexer(index_array=None, window_size=winsz, win_points=roll_mask)
->>>>>>> 7e4d8eeb
-
-    else:
-        raise TypeError(winsz)
-
-<<<<<<< HEAD
+
+
 def detectDeviants(data, metric, norm_spread, norm_frac, linkage_method='single', population='variables'):
     """
     Helper function for carrying out the repeatedly upcoming task,
@@ -774,8 +734,3 @@
     else:
         return [i for i, x in enumerate(cluster) if x != norm_cluster]
 
-=======
-    roller = i_roll.rolling(indexer, min_periods=min_periods, center=center, closed=closed)
-    res = roller.apply(func, raw=raw, engine=engine)
-    return pd.Series(res.values, index=to_roll.index)
->>>>>>> 7e4d8eeb
