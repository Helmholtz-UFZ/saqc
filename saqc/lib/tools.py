#! /usr/bin/env python
# -*- coding: utf-8 -*-

import re
from typing import Sequence, Union, Any, Iterator

import numpy as np
import numba as nb
import pandas as pd
<<<<<<< HEAD
from scipy import fft
import logging

=======
import logging
>>>>>>> e4627d9a
import dios


# from saqc.flagger import BaseFlagger
from saqc.lib.types import T

logger = logging.getLogger("SaQC")

def assertScalar(name, value, optional=False):
    if (not np.isscalar(value)) and (value is not None) and (optional is True):
        raise ValueError(f"'{name}' needs to be a scalar or 'None'")
    elif (not np.isscalar(value)) and optional is False:
        raise ValueError(f"'{name}' needs to be a scalar")


def toSequence(value: Union[T, Sequence[T]], default: Union[T, Sequence[T]] = None) -> Sequence[T]:
    if value is None:
        value = default
    if np.isscalar(value):
        value = [value]
    return value


@nb.jit(nopython=True, cache=True)
def findIndex(iterable, value, start):
    i = start
    while i < len(iterable):
        v = iterable[i]
        if v >= value:
            return i
        i = i + 1
    return -1


@nb.jit(nopython=True, cache=True)
def valueRange(iterable):
    minval = iterable[0]
    maxval = minval
    for v in iterable:
        if v < minval:
            minval = v
        elif v > maxval:
            maxval = v
    return maxval - minval


def slidingWindowIndices(dates, window_size, iter_delta=None):
    """
    this function is a building block of a custom implementation of
    the pandas 'rolling' method. A number of shortcomings in the
    'rolling' implementation might made this a worthwhil endavour,
    namly:
    + There is no way to provide a step size, i.e. to not start the
      next rolling window at the very next row in the DataFrame/Series
    + The inconsistent bahaviour with numerical vs frequency based
      window sizes. When winsz is an integer, all windows are equally
      large (winsz=5 -> windows contain 5 elements), but variable in
      size, when the winsz is a frequency string (winsz="2D" ->
      window grows from size 1 during the first iteration until it
      covers the given frequency). Especially the bahaviour with
      frequency strings is quite unfortunate when calling methods
      relying on the size of the window (sum, mean, median)
    """

    if not isinstance(dates, pd.DatetimeIndex):
        raise TypeError("Must pass pd.DatetimeIndex")

    # lets work on numpy data structures for performance reasons
    dates = np.array(dates, dtype=np.int64)

    if np.any(np.diff(dates) <= 0):
        raise ValueError("strictly monotonic index needed")

    window_size = pd.to_timedelta(window_size).to_timedelta64().astype(np.int64)
    if iter_delta:
        iter_delta = pd.to_timedelta(iter_delta).to_timedelta64().astype(np.int64)

    start_date = dates[0]
    last_date = dates[-1]
    start_idx = 0
    end_idx = start_idx

    while True:
        end_date = start_date + window_size
        if (end_date > last_date) or (start_idx == -1) or (end_idx == -1):
            break

        end_idx = findIndex(dates, end_date, end_idx)
        yield start_idx, end_idx

        if iter_delta:
            start_idx = findIndex(dates, start_date + iter_delta, start_idx)
        else:
            start_idx += 1

        start_date = dates[start_idx]


def inferFrequency(data: pd.Series) -> pd.DateOffset:
    return pd.tseries.frequencies.to_offset(pd.infer_freq(data.index))


def retrieveTrustworthyOriginal(
    data: dios.DictOfSeries, field: str, flagger=None, level: Any = None
) -> dios.DictOfSeries:
    """Columns of data passed to the saqc runner may not be sampled to its original sampling rate - thus
    differenciating between missng value - nans und fillvalue nans is impossible.

    This function:
    (1) if flagger is None:
        (a) estimates the sampling rate of the input dataseries by dropping all nans and then returns the series at the
            estimated samplng rate.

    (2) if "flagger" is not None but "level" is None:
        (a) all values are dropped, that are flagged worse then flagger.GOOD. (so unflagged values wont be dropped)
        (b) estimates the sampling rate of the input dataseries by dropping all nans and then returns the series at the
            estimated samplng rate.
    (3) if "flagger" is not None and "level" is not None:
        (a) all values are dropped, that are flagged worse then level. (so unflagged values wont be dropped)
        (b) estimates the sampling rate of the input dataseries by dropping all nans and then returns the series at the
            estimated samplng rate.

    Note, that the passed dataseries should be harmonized to an equidistant
        frequencie grid (maybe including blow up entries).

    :param data:        DataFrame. The Data frame holding the data containing 'field'.
    :param field:       String. Fieldname of the column in data, that you want to sample to original sampling rate.
                        It has to have a harmonic
    :param flagger:     None or a flagger object.
    :param level:       Lower bound of flags that are excepted for data. Must be a flag the flagger can handle.

    """
    dataseries = data[field]

    if flagger is not None:
        mask = flagger.isFlagged(field, flag=level or flagger.GOOD, comparator="<=")
        # drop all flags that are suspicious or worse
        dataseries = dataseries[mask]

    # drop the nan values that may result from any preceeding upsampling of the measurements:
    dataseries = dataseries.dropna()

    if dataseries.empty:
        return dataseries, np.nan

    # estimate original data sampling frequencie
    # (the original series sampling rate may not match data-input sample rate):
    seconds_rate = dataseries.index.to_series().diff().min().seconds
    data_rate = pd.tseries.frequencies.to_offset(str(seconds_rate) + "s")

    return dataseries.asfreq(data_rate), data_rate


def offset2seconds(offset):
    """Function returns total seconds upon "offset like input

    :param offset:  offset string or pandas offset object.
    """

    return pd.Timedelta.total_seconds(pd.Timedelta(offset))


def flagWindow(flagger_old, flagger_new, field, direction="fw", window=0, **kwargs) -> pd.Series:
    # NOTE: unused -> remove?
    if window == 0 or window == "":
        return flagger_new

    fw, bw = False, False
    mask = flagger_old.getFlags(field) != flagger_new.getFlags(field)
    f = flagger_new.isFlagged(field) & mask

    if not mask.any():
        # nothing was flagged, so nothing need to be flagged additional
        return flagger_new

    if isinstance(window, int):
        x = f.rolling(window=window + 1).sum()
        if direction in ["fw", "both"]:
            fw = x.fillna(method="bfill").astype(bool)
        if direction in ["bw", "both"]:
            bw = x.shift(-window).fillna(method="bfill").astype(bool)
    else:
        # time-based windows
        if direction in ["bw", "both"]:
            # todo: implement time-based backward rolling
            raise NotImplementedError
        fw = f.rolling(window=window, closed="both").sum().astype(bool)

    fmask = bw | fw
    return flagger_new.setFlags(field, fmask, **kwargs)


def sesonalMask(dtindex, month0=1, day0=1, month1=12, day1=None):
    """
    This function provides a mask for a sesonal time range in the given dtindex.
    This means the interval is applied again on every year and even over the change of a year.
    Note that both edges are inclusive.

    Examples:
        sesonal(dtindex, 1, 1, 3, 1)  -> [jan-mar]
        sesonal(dtindex, 8, 1, 8, 15) -> [1.aug-15.aug]


    This also works, if the second border is smaller then the first

    Examples:
        sesonal(dtindex, 10, 1, 2, 1) -> [1.nov-1.feb (following year)]
        sesonal(dtindex, 1, 10, 1, 1)  -> [10.jan-1.jan(following year)] like everything except ]1.jan-10.jan[

    """
    if day1 is None:
        day1 = 31 if month1 in [1, 3, 5, 7, 8, 10, 12] else 29 if month1 == 2 else 30

    # test plausibility of date
    try:
        f = "%Y-%m-%d"
        t0 = pd.to_datetime(f"2001-{month0}-{day0}", format=f)
        t1 = pd.to_datetime(f"2001-{month1}-{day1}", format=f)
    except ValueError:
        raise ValueError("Given datelike parameter not logical")

    # swap
    if t1 < t0:
        # we create the same mask as we would do if not inverted
        # but the borders need special treatment..
        # ===end]....................[start====
        # ======]end+1........start-1[=========
        # ......[end+1========start-1]......... + invert
        # ......[start`========= end`]......... + invert
        t0 -= pd.to_timedelta("1d")
        t1 += pd.to_timedelta("1d")
        invert = True
        # only swap id condition is still true
        t0, t1 = t1, t0 if t1 < t0 else (t0, t1)

        month0, day0 = t0.month, t0.day
        month1, day1 = t1.month, t1.day
    else:
        invert = False

    month = [m for m in range(month0, month1 + 1)]

    # make a mask for [start:end]
    mask = dtindex.month.isin(month)
    if day0 > 1:
        exclude = [d for d in range(1, day0)]
        mask &= ~(dtindex.month.isin([month0]) & dtindex.day.isin(exclude))
    if day1 < 31:
        exclude = [d for d in range(day1 + 1, 31 + 1)]
        mask &= ~(dtindex.month.isin([month1]) & dtindex.day.isin(exclude))

    if invert:
        return ~mask
    else:
        return mask


def assertDictOfSeries(df: Any, argname: str = "arg") -> None:
    if not isinstance(df, dios.DictOfSeries):
        raise TypeError(f"{argname} must be of type dios.DictOfSeries, {type(df)} was given")


def assertSeries(srs: Any, argname: str = "arg") -> None:
    if not isinstance(srs, pd.Series):
        raise TypeError(f"{argname} must be of type pd.Series, {type(srs)} was given")


@nb.jit(nopython=True, cache=True)
def otherIndex(values: np.ndarray, start: int = 0) -> int:
    """
    returns the index of the first non value not equal to values[0]
    -> values[start:i] are all identical
    """
    val = values[start]
    for i in range(start, len(values)):
        if values[i] != val:
            return i
    return -1


def groupConsecutives(series: pd.Series) -> Iterator[pd.Series]:
    """
    group consecutive values into distinct pd.Series
    """
    index = series.index
    values = series.values

    start = 0
    while True:
        stop = otherIndex(values, start)
        if stop == -1:
            break
        yield pd.Series(data=values[start:stop], index=index[start:stop])
        start = stop


def mergeDios(left, right, subset=None, join="merge"):
    # use dios.merge() as soon as it implemented
    # see https://git.ufz.de/rdm/dios/issues/15

    merged = left.copy()
    if subset is not None:
        right_subset_cols = right.columns.intersection(subset)
    else:
        right_subset_cols = right.columns

    shared_cols = left.columns.intersection(right_subset_cols)

    for c in shared_cols:
        l, r = left[c], right[c]
        if join == "merge":
            # NOTE:
            # our merge behavior is nothing more than an
            # outer join, where the right join argument
            # overwrites the left at the shared indices,
            # while on a normal outer join common indices
            # hold the values from the left join argument
            r, l = l.align(r, join="outer")
        else:
            l, r = l.align(r, join=join)
        merged[c] = l.combine_first(r)

    newcols = right_subset_cols.difference(left.columns)
    for c in newcols:
        merged[c] = right[c].copy()

    return merged


def isQuoted(string):
    return bool(re.search(r"'.*'|\".*\"", string))


def dropper(field, to_drop, flagger, default):
    drop_mask = pd.Series(False, flagger.getFlags(field).index)
    if to_drop is None:
        to_drop = default
    to_drop = toSequence(to_drop)
    if len(to_drop) > 0:
        drop_mask |= flagger.isFlagged(field, flag=to_drop)
    return drop_mask


def mutateIndex(index, old_name, new_name):
    pos = index.get_loc(old_name)
    index = index.drop(index[pos])
    index = index.insert(pos, new_name)
    return index
<<<<<<< HEAD


def estimateFrequency(index, delta_precision=-1, max_rate="10s", min_rate="1D", pad_fft_to_opt=True,
                      min_energy=0.2, max_freqs=10, bins=None):

    """
    Function to estimate the sampling rate of an index.

    The function comes with some optional overhead.
    The default options detect sampling rates from 10 seconds to 1 day with a 10 seconds precision
    for sampling rates below one minute, and a one minute precision for rates between 1 minute and
    one day.

    The function is designed to detect mixed sampling ratess as well as rate changes.
    In boh situations, all the sampling rates detected, are returned, together with their
    greatest common rate.

    Parameters
    ----------
    index : {pandas.DateTimeIndex}
        The index of wich the sampling rates shall be estimated
    delta_precision : int, default -1
        determines detection precision. Precision equals: seconds*10**(-1-delta_precision).
        A too high precision attempt can lead to performance loss and doesnt necessarily result in
        a more precise result. Especially when the samples deviation from their mean rate
        is high compared to the delta_precision.
    max_rate : str, default "10s"
        Maximum rate that can be detected.
    min_rate : str, default "1D"
        Minimum detectable sampling rate.
    pad_fft_to_opt : bool, default True
        Wheather or not to speed up fft application by zero padding the derived response series to
        an optimal length. (Length = 2**N)
    min_energy : float, default 0.2
        min_energy : percentage of energy a sampling rate must represent at least, to be detected. Lower values
        result in higher sensibillity - but as well increas detection rate of mix products. Default proofed to be
        stable.
    max_freqs : int, default 10
        Maximum number of frequencies collected from the index. Mainly a value to prevent the frequency
        collection loop from collecting noise and running endlessly.
    bins : {None, List[float]} : default None

    Returns
    -------
        freq : {None, str}
            Either the sampling rate that was detected in the sample index (if uniform). Or
            the greates common rate of all the sampling rates detected. Equals `None` if
            detection failed and `"empty"`, if input index was empty.
        freqs : List[str]
            List of detected sampling rates.

    """
    index_n = index.to_numpy(float)
    if index.empty:
        return 'empty', []

    index_n = (index_n - index_n[0])*10**(-9 + delta_precision)
    delta = np.zeros(int(index_n[-1])+1)
    delta[index_n.astype(int)] = 1
    if pad_fft_to_opt:
        delta_f = np.abs(fft.rfft(delta, fft.next_fast_len(len(delta))))
    else:
        delta_f = np.abs(fft.rfft(delta))

    len_f = len(delta_f)*2
    min_energy = delta_f[0]*min_energy
    # calc/assign low/high freq cut offs (makes life easier):
    min_rate_i = int(len_f/(pd.Timedelta(min_rate).total_seconds()*(10**delta_precision)))
    delta_f[:min_rate_i] = 0
    max_rate_i = int(len_f/(pd.Timedelta(max_rate).total_seconds()*(10**delta_precision)))
    hf_cutoff = min(max_rate_i, len_f//2)
    delta_f[hf_cutoff:] = 0
    delta_f[delta_f < min_energy] = 0

    # find frequencies present:
    freqs = []
    f_i = np.argmax(delta_f)
    while (f_i > 0) & (len(freqs) < max_freqs):
        f = (len_f / f_i)/(60*10**(delta_precision))
        freqs.append(f)
        for i in range(1, hf_cutoff//f_i + 1):
            delta_f[(i*f_i) - min_rate_i:(i*f_i) + min_rate_i] = 0
        f_i = np.argmax(delta_f)

    if len(freqs) == 0:
        return None, []

    if bins is None:
        r = range(0, int(pd.Timedelta(min_rate).total_seconds()/60))
        bins = [0, 0.1, 0.2, 0.3, 0.4] + [i + 0.5 for i in r]

    f_hist, bins = np.histogram(freqs, bins=bins)
    freqs = np.ceil(bins[:-1][f_hist >= 1])
    gcd_freq = np.gcd.reduce((10*freqs).astype(int))/10

    return str(int(gcd_freq)) + 'min', [str(int(i)) + 'min' for i in freqs]


def evalFreqStr(freq, index):
    if freq == 'auto':
        freq = index.inferred_freq
        if freq is None:
            freq, freqs = estimateFrequency(index)
        if freq is None:
            raise TypeError('Sampling rate could not be estimated, nor was an explicit freq string '
                            'delivered.')
        if len(freqs) > 1:
            logging.warning(f"Sampling rate not uniform!."
                            f"Detected: {freqs}"
                            f"Greatest common Rate: {freq}, got selected.")
    return freq
=======
>>>>>>> e4627d9a
<|MERGE_RESOLUTION|>--- conflicted
+++ resolved
@@ -7,17 +7,9 @@
 import numpy as np
 import numba as nb
 import pandas as pd
-<<<<<<< HEAD
 from scipy import fft
 import logging
-
-=======
-import logging
->>>>>>> e4627d9a
 import dios
-
-
-# from saqc.flagger import BaseFlagger
 from saqc.lib.types import T
 
 logger = logging.getLogger("SaQC")
@@ -362,8 +354,6 @@
     index = index.drop(index[pos])
     index = index.insert(pos, new_name)
     return index
-<<<<<<< HEAD
-
 
 def estimateFrequency(index, delta_precision=-1, max_rate="10s", min_rate="1D", pad_fft_to_opt=True,
                       min_energy=0.2, max_freqs=10, bins=None):
@@ -473,6 +463,4 @@
             logging.warning(f"Sampling rate not uniform!."
                             f"Detected: {freqs}"
                             f"Greatest common Rate: {freq}, got selected.")
-    return freq
-=======
->>>>>>> e4627d9a
+    return freq