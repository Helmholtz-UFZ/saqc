--- conflicted
+++ resolved
@@ -3,30 +3,12 @@
 
 import pytest
 import numpy as np
-<<<<<<< HEAD
 
 from saqc.funcs.constants_detection import flagConstants_VarianceBased
 
 from test.common import TESTFLAGGER, initData
-=======
-import pandas as pd
 
-from saqc.flagger.categoricalflagger import CategoricalBaseFlagger
-from saqc.flagger.dmpflagger import DmpFlagger
-from saqc.flagger.simpleflagger import SimpleFlagger
-
-from saqc.funcs.constants_detection import flagConstants_VarianceBased
-
-from saqc.lib.tools import getPandasData
-
-TESTFLAGGERS = [
-    CategoricalBaseFlagger(['NIL', 'GOOD', 'BAD']),
-    DmpFlagger(),
-    SimpleFlagger()]
->>>>>>> 358a6443
-
-
-@pytest.fixture(scope='module')
+@pytest.fixture
 def data():
     constants_data = initData(
         1,
