--- conflicted
+++ resolved
@@ -6,20 +6,10 @@
 import pandas as pd
 import dios
 
-<<<<<<< HEAD
-
-from saqc.funcs.functions import (
-    flagRange,
-    flagSesonalRange,
-    forceFlags,
-    clearFlags,
-    flagIsolated,
-    flagPattern
-)
-
-=======
+
+
+
 from saqc.funcs.functions import *
->>>>>>> 6110259d
 from test.common import initData, TESTFLAGGER
 
 import pandas as pd
