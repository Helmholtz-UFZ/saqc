#! /usr/bin/env python
# -*- coding: utf-8 -*-

import pytest
import numpy as np

from saqc.funcs.functions import (
    flagRange,
    flagSesonalRange,
    forceFlags,
    clearFlags,
    flagIsolated,
)
from test.common import initData, TESTFLAGGER


@pytest.fixture
def data():
    return initData(cols=1, start_date="2016-01-01", end_date="2018-12-31", freq="1D")


@pytest.fixture
def field(data):
    return data.columns[0]


@pytest.mark.parametrize("flagger", TESTFLAGGER)
def test_flagRange(data, field, flagger):
    min, max = 10, 90
    flagger = flagger.initFlags(data)
    data, flagger = flagRange(data, field, flagger, min=min, max=max)
    flagged = flagger.isFlagged(field)
    expected = (data[field] < min) | (data[field] > max)
    assert (flagged == expected).all()


@pytest.mark.parametrize("flagger", TESTFLAGGER)
def test_flagSesonalRange(data, field, flagger):
    # prepare
    data.iloc[::2] = 0
    data.iloc[1::2] = 50
    nyears = len(data[field].index.year.unique())

    tests = [
        ({"min": 1, "max": 100, "startmonth": 7, "startday": 1, "endmonth": 8, "endday": 31,}, 31 * 2 * nyears // 2,),
        ({"min": 1, "max": 100, "startmonth": 12, "startday": 16, "endmonth": 1, "endday": 15,}, 31 * nyears // 2 + 1,),
    ]

    for test, expected in tests:
        flagger = flagger.initFlags(data)
        data, flagger = flagSesonalRange(data, field, flagger, **test)
        flagged = flagger.isFlagged(field)
        assert flagged.sum() == expected


@pytest.mark.parametrize("flagger", TESTFLAGGER)
def test_clearFlags(data, field, flagger):
    flagger = flagger.initFlags(data)
    flags_orig = flagger.getFlags()
    flags_set = flagger.setFlags(field, flag=flagger.BAD).getFlags()
    _, flagger = clearFlags(data, field, flagger)
    flags_cleared = flagger.getFlags()
    assert (flags_orig != flags_set).all(None)
    assert (flags_orig == flags_cleared).all(None)


@pytest.mark.parametrize("flagger", TESTFLAGGER)
def test_forceFlags(data, flagger):
    flagger = flagger.initFlags(data)
    field, *_ = data.columns
    flags_orig = flagger.setFlags(field).getFlags(field)
    _, flagger = forceFlags(data, field, flagger, flag=flagger.GOOD)
    flags_forced = flagger.getFlags(field)
    assert np.all(flags_orig != flags_forced)


@pytest.mark.parametrize("flagger", TESTFLAGGER)
def test_flagIsolated(data, flagger):
    field = data.columns[0]
    data.iloc[1:3, 0] = np.nan
    data.iloc[4:5, 0] = np.nan
    data.iloc[11:13, 0] = np.nan
    data.iloc[15:17, 0] = np.nan
    flagger = flagger.initFlags(data)
    s = data[field].iloc[5:6]
    flagger = flagger.setFlags(field, loc=s)

    _, flagger_result = flagIsolated(data, field, flagger, group_window="1D", gap_window="2.1D")

    assert flagger_result.isFlagged(field)[slice(3, 6, 2)].all()

<<<<<<< HEAD
=======
    flagger = flagger.setFlags(field, iloc=slice(3, 4), flag=flagger.UNFLAGGED, force=True)
>>>>>>> a53e952c
    data, flagger_result = flagIsolated(
        data, field, flagger_result, group_window="2D", gap_window="2.1D", continuation_range="1.1D",
    )
    assert flagger_result.isFlagged(field)[[3, 5, 13, 14]].all()<|MERGE_RESOLUTION|>--- conflicted
+++ resolved
@@ -89,10 +89,6 @@
 
     assert flagger_result.isFlagged(field)[slice(3, 6, 2)].all()
 
-<<<<<<< HEAD
-=======
-    flagger = flagger.setFlags(field, iloc=slice(3, 4), flag=flagger.UNFLAGGED, force=True)
->>>>>>> a53e952c
     data, flagger_result = flagIsolated(
         data, field, flagger_result, group_window="2D", gap_window="2.1D", continuation_range="1.1D",
     )
