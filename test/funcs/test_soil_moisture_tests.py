--- conflicted
+++ resolved
@@ -4,7 +4,7 @@
 import pytest
 import numpy as np
 import pandas as pd
-import dios.dios as dios
+import dios
 
 from saqc.funcs.soil_moisture_tests import sm_flagFrost, sm_flagPrecipitation, sm_flagConstants, sm_flagRandomForest
 
@@ -12,22 +12,13 @@
 
 
 @pytest.mark.parametrize("flagger", TESTFLAGGER)
-<<<<<<< HEAD
-def test_flagSoilMoistureBySoilFrost(flagger):
+def test_sm_flagFrost(flagger):
     index = pd.date_range(start="2011-01-01 00:00:00", end="2011-01-01 03:00:00", freq="5min")
 
     sm = pd.Series(data=np.linspace(0, +1, index.size), index=index)
     st = pd.Series(data=np.linspace(1, -1, index.size), index=index)
     data = dios.DictOfSeries([sm, st], columns=["soil_moisture", "soil_temperature"])
 
-=======
-def test_sm_flagFrost(flagger):
-    index = pd.date_range(start="2011-01-01 00:00:00", end="2011-01-01 03:00:00", freq="5min")
-    data = pd.DataFrame(
-        {"soil_moisture": np.linspace(0, 1, index.size), "soil_temperature": np.linspace(1, -1, index.size),},
-        index=index,
-    )
->>>>>>> a53e952c
     flagger = flagger.initFlags(data)
     data, flagger_result = sm_flagFrost(data, "soil_moisture", flagger, "soil_temperature")
     flag_assertion = np.arange(19, 37)
@@ -37,10 +28,7 @@
 
 @pytest.mark.parametrize("flagger", TESTFLAGGER)
 def test_flagSoilMoisturePrecipitationEvents(flagger):
-<<<<<<< HEAD
-    index = pd.date_range(
-        start="2011-01-01 00:00:00", end="2011-01-04 00:00:00", freq="15min"
-    )
+    index = pd.date_range(start="2011-01-01 00:00:00", end="2011-01-04 00:00:00", freq="15min")
 
     sm = pd.Series(data=np.linspace(0, 1, index.size), index=index)
     pr = pd.Series(data=np.linspace(1, 1, index.size), index=index)
@@ -50,20 +38,8 @@
     data.loc["2011-01-04", "precipitation"] = 0
 
     flagger = flagger.initFlags(data)
-    data, flag_result = flagSoilMoistureByPrecipitationEvents(
-        data, "soil_moisture", flagger, "precipitation"
-    )
+    data, flag_result = sm_flagPrecipitation(data, "soil_moisture", flagger, "precipitation")
 
-=======
-    index = pd.date_range(start="2011-01-01 00:00:00", end="2011-01-04 00:00:00", freq="15min")
-    data = pd.DataFrame(
-        {"soil_moisture": np.linspace(0, 1, index.size), "precipitation": np.linspace(1, 1, index.size),}, index=index,
-    )
-    data["precipitation"]["2011-01-03"] = 0
-    data["precipitation"]["2011-01-04"] = 0
-    flagger = flagger.initFlags(data)
-    data, flag_result = sm_flagPrecipitation(data, "soil_moisture", flagger, "precipitation")
->>>>>>> a53e952c
     flag_assertion = [288, 287]
     flag_result = flag_result.getFlags("soil_moisture")
     test_sum = (flag_result[flag_assertion] == flagger.BAD).sum()
@@ -71,12 +47,7 @@
 
 
 @pytest.mark.parametrize("flagger", TESTFLAGGER)
-<<<<<<< HEAD
-def test_flagSoilMoistureConstants(flagger):
-=======
 def test_sm_flagConstantss(flagger):
-
->>>>>>> a53e952c
     data = initData(1, start_date="2011-01-01 00:00:00", end_date="2011-01-02 00:00:00", freq="5min")
     data.iloc[5:25] = 0
     data.iloc[100:120] = data.apply(max)[0]
