#! /usr/bin/env python
# -*- coding: utf-8 -*-

import pytest

import numpy as np
import pandas as pd

<<<<<<< HEAD
from dios import dios
from test.common import TESTFLAGGER
=======
from test.common import TESTFLAGGER, initData
>>>>>>> a53e952c

from saqc.funcs.harm_functions import (
    harm_harmonize,
    harm_deharmonize,
    _interpolate,
    _interpolateGrid,
    _insertGrid,
    _outsortCrap,
    harm_linear2Grid,
    harm_interpolate2Grid,
    harm_shift2Grid,
    harm_aggregate2Grid,
    harm_downsample,
)

RESHAPERS = ["nshift", "fshift", "bshift"]

COFLAGGING = [False, True]

SETSHIFTCOMMENT = [False, True]

INTERPOLATIONS = ["fshift", "bshift", "nshift", "nagg", "bagg"]

INTERPOLATIONS2 = ["fagg", "time", "polynomial"]

FREQS = ["15min", "30min"]


@pytest.fixture
def data():
    index = pd.date_range(start="1.1.2011 00:00:00", end="1.1.2011 01:00:00", freq="15min")
    index = index.insert(2, pd.Timestamp(2011, 1, 1, 0, 29, 0))
    index = index.insert(2, pd.Timestamp(2011, 1, 1, 0, 28, 0))
    index = index.insert(5, pd.Timestamp(2011, 1, 1, 0, 32, 0))
    index = index.insert(5, pd.Timestamp(2011, 1, 1, 0, 31, 0))
    index = index.insert(0, pd.Timestamp(2010, 12, 31, 23, 57, 0))
    index = index.drop(pd.Timestamp("2011-01-01 00:30:00"))
    dat = pd.Series(np.linspace(-50, 50, index.size), index=index, name="data")
    # good to have some nan
    dat[-3] = np.nan
    data = dios.DictOfSeries(dat)
    return data


@pytest.fixture
def multi_data():
    index = pd.date_range(start="1.1.2011 00:00:00", end="1.1.2011 01:00:00", freq="15min")
    index = index.insert(2, pd.Timestamp(2011, 1, 1, 0, 29, 0))
    index = index.insert(2, pd.Timestamp(2011, 1, 1, 0, 28, 0))
    index = index.insert(5, pd.Timestamp(2011, 1, 1, 0, 32, 0))
    index = index.insert(5, pd.Timestamp(2011, 1, 1, 0, 31, 0))
    index = index.insert(0, pd.Timestamp(2010, 12, 31, 23, 57, 0))
    index = index.drop(pd.Timestamp("2011-01-01 00:30:00"))
    dat = pd.Series(np.linspace(-50, 50, index.size), index=index, name="data")
    # good to have some nan
    dat[-3] = np.nan
    data = dat.to_frame()
    data.index = data.index.shift(1, "2min")
    dat2 = data.copy()
    dat2.index = dat2.index.shift(1, "17min")
    dat2.rename(columns={"data": "data2"}, inplace=True)
    dat3 = data.copy()
    dat3.index = dat3.index.shift(1, "1h")
    dat3.rename(columns={"data": "data3"}, inplace=True)
    dat3.drop(dat3.index[2:-2], inplace=True)
    # merge
    data = pd.merge(data, dat2, how="outer", left_index=True, right_index=True)
    data = pd.merge(data, dat3, how="outer", left_index=True, right_index=True)
    return dios.DictOfSeries(data)


@pytest.mark.parametrize("method", INTERPOLATIONS2)
def test_gridInterpolation(data, method):
    freq = "15min"
    data = data.squeeze()
    data = (data * np.sin(data)).append(data.shift(1, "2h")).shift(1, "3s")
    kwds = dict(agg_method="sum", downcast_interpolation=True)

    # we are just testing if the interpolation gets passed to the series without causing an error:
    _interpolateGrid(data, freq, method, order=1, **kwds)
    if method == "polynomial":
        _interpolateGrid(data, freq, method, order=2, **kwds)
        _interpolateGrid(data, freq, method, order=10, **kwds)
        data = _insertGrid(data, freq)
        _interpolate(data, method, inter_limit=3)


@pytest.mark.parametrize("flagger", TESTFLAGGER)
def test_outsortCrap(data, flagger):
    field = data.columns[0]
    s = data[field]
    flagger = flagger.initFlags(data)

    drop_index = s.index[5:7]
    flagger = flagger.setFlags(field, loc=drop_index)
    res, *_ = _outsortCrap(s, field, flagger, drop_flags=flagger.BAD)
    assert drop_index.difference(res.index).equals(drop_index)

    flagger = flagger.setFlags(field, loc=s.iloc[0:1], flag=flagger.GOOD)
    drop_index = drop_index.insert(-1, s.index[0])
    to_drop = [flagger.BAD, flagger.GOOD]
    res, *_ = _outsortCrap(s, field, flagger, drop_flags=to_drop)
    assert drop_index.sort_values().difference(res.index).equals(drop_index.sort_values())



@pytest.mark.skip(reason="makes all other tests in this module fail")
@pytest.mark.parametrize("flagger", TESTFLAGGER)
def test_heapConsistency(data, flagger):

    # NOTE:
    #
    # We currently rely on a heap usage, that breaks a situation
    # like the one tested here:
    # 1. harmonize a dataset `d_1` with index `i_1`
    # 2. harmonize a dateset `d_2` with index `i_2` and
    #    `i_1[0] != i_2[0]` and/or `i_1[-1] != i_2[-1]`
    # 3. deharmonize `d_2`
    #
    # Expected behaviour:
    # `deharmonize(harmonize(d_2)).index == i_2`
    #
    # Actual behaviour:
    # `deharmonize(harmonize(d_2)).index == i_1`
    #
    # We cannot fix that right now, because this would break the more
    # common usage pattern where SaQC only sees one dataset during the
    # entire lifetime of the harmonization heap (we used to be CLI-first,
    # after all).
    #
    # Merging `dios` should fix that issue, though.

    freq = "15Min"

    # harmonize `other_data` and prefill the HEAP
    other_data = initData(3)
    other_flagger = flagger.initFlags(other_data)
    harm_harmonize(other_data, other_data.columns[0], other_flagger, freq, "time", "nshift")

    # harmonize and deharmonize `data`
    # -> we want both harmonizations (`data` and `other_data`) to not interfere
    flagger = flagger.initFlags(data)
    data_harm, flagger_harm = harm_harmonize(data, "data", flagger, freq, "time", "nshift")
    data_deharm, flagger_deharm = harm_deharmonize(data_harm, "data", flagger_harm)
    assert np.all(data.dropna() == data_deharm.dropna())


@pytest.mark.parametrize("flagger", TESTFLAGGER)
@pytest.mark.parametrize("reshaper", RESHAPERS)
@pytest.mark.parametrize("co_flagging", COFLAGGING)
def test_harmSingleVarIntermediateFlagging(data, flagger, reshaper, co_flagging):
    flagger = flagger.initFlags(data)
    # make pre harm copies:
    pre_data = data.copy()
    pre_flags = flagger.getFlags()
    freq = "15min"

    assert len(data.columns) == 1
    field = data.columns[0]

    # harmonize data:
    data, flagger = harm_harmonize(data, "data", flagger, freq, "time", reshaper)

    # flag something bad
<<<<<<< HEAD
    flagger = flagger.setFlags("data", loc=data[field].index[3:4])
    data, flagger = deharmonize(data, "data", flagger, co_flagging=co_flagging)
    d = data[field]
=======
    flagger = flagger.setFlags("data", loc=data.index[3:4])
    data, flagger = harm_deharmonize(data, "data", flagger, co_flagging=co_flagging)
>>>>>>> a53e952c

    if reshaper == "nshift":
        if co_flagging is True:
            assert flagger.isFlagged(loc=d.index[3:7]).squeeze().all()
            assert (~flagger.isFlagged(loc=d.index[0:3]).squeeze()).all()
            assert (~flagger.isFlagged(loc=d.index[7:]).squeeze()).all()
        if co_flagging is False:
            assert (
<<<<<<< HEAD
                    flagger.isFlagged().squeeze()
                    == [False, False, False, False, True, False, False, False, False]
=======
                flagger.isFlagged().squeeze() == [False, False, False, False, True, False, True, False, False]
>>>>>>> a53e952c
            ).all()
    if reshaper == "bshift":
        if co_flagging is True:
            assert flagger.isFlagged(loc=d.index[5:7]).squeeze().all()
            assert (~flagger.isFlagged(loc=d.index[0:5]).squeeze()).all()
            assert (~flagger.isFlagged(loc=d.index[7:]).squeeze()).all()
        if co_flagging is False:
            assert (
<<<<<<< HEAD
                    flagger.isFlagged().squeeze()
                    == [False, False, False, False, False, True, False, False, False]
=======
                flagger.isFlagged().squeeze() == [False, False, False, False, False, True, True, False, False]
>>>>>>> a53e952c
            ).all()
    if reshaper == "fshift":
        if co_flagging is True:
            assert flagger.isFlagged(loc=d.index[3:5]).squeeze().all()
            assert (~flagger.isFlagged(loc=d.index[0:3]).squeeze()).all()
            assert (~flagger.isFlagged(loc=d.index[5:]).squeeze()).all()
        if co_flagging is False:
            assert (
<<<<<<< HEAD
                    flagger.isFlagged().squeeze()
                    == [False, False, False, False, True, False, False, False, False]
=======
                flagger.isFlagged().squeeze() == [False, False, False, False, True, False, True, False, False]
>>>>>>> a53e952c
            ).all()

    flags = flagger.getFlags()
    assert pre_data[field].equals(data[field])
    assert len(data[field]) == len(flags[field])
    assert (pre_flags[field].index == flags[field].index).all()


@pytest.mark.parametrize("flagger", TESTFLAGGER)
@pytest.mark.parametrize("interpolation", INTERPOLATIONS)
@pytest.mark.parametrize("freq", FREQS)
def test_harmSingleVarInterpolations(data, flagger, interpolation, freq):
    flagger = flagger.initFlags(data)
    flags = flagger.getFlags()
    # make pre harm copies:
    pre_data = data.copy()
    pre_flags = flags.copy()

    assert len(data.columns) == 1
    field = data.columns[0]

    harm_start = data[field].index[0].floor(freq=freq)
    harm_end = data[field].index[-1].ceil(freq=freq)
    test_index = pd.date_range(start=harm_start, end=harm_end, freq=freq)
    data, flagger = harm_harmonize(
        data, "data", flagger, freq, interpolation, "fshift", reshape_shift_comment=False, inter_agg="sum",
    )

    if interpolation == "fshift":
        if freq == "15min":
<<<<<<< HEAD
            exp = pd.Series([np.nan, -37.5, -25.0, 0.0, 37.5, 50.0], index=test_index)
            assert data[field].equals(exp)
        if freq == "30min":
            exp = pd.Series([np.nan, -37.5, 0.0, 50.0], index=test_index)
            assert data[field].equals(exp)
    if interpolation == "bshift":
        if freq == "15min":
            exp = pd.Series([-50.0, -37.5, -25.0, 12.5, 37.5, 50.0], index=test_index)
            assert data[field].equals(exp)
        if freq == "30min":
            exp = pd.Series([-50.0, -37.5, 12.5, 50.0], index=test_index)
            assert data[field].equals(exp)
    if interpolation == "nshift":
        if freq == "15min":
            exp = pd.Series([np.nan, -37.5, -25.0, 12.5, 37.5, 50.0], index=test_index)
            assert data[field].equals(exp)
        if freq == "30min":
            exp = pd.Series([np.nan, -37.5, 12.5, 50.0], index=test_index)
            assert data[field].equals(exp)
    if interpolation == "nagg":
        if freq == "15min":
            exp = pd.Series([np.nan, -87.5, -25.0, 0.0, 37.5, 50.0], index=test_index)
            assert data[field].equals(exp)
        if freq == "30min":
            exp = pd.Series([np.nan, -87.5, -25.0, 87.5], index=test_index)
            assert data[field].equals(exp)
    if interpolation == "bagg":
        if freq == "15min":
            exp = pd.Series([-50.0, -37.5, -37.5, 12.5, 37.5, 50.0], index=test_index)
            assert data[field].equals(exp)
        if freq == "30min":
            exp = pd.Series([-50.0, -75.0, 50.0, 50.0], index=test_index)
            assert data[field].equals(exp)
=======
            assert data.equals(pd.DataFrame({"data": [np.nan, -37.5, -25.0, 0.0, 37.5, 50.0]}, index=test_index))
        if freq == "30min":
            assert data.equals(pd.DataFrame({"data": [np.nan, -37.5, 0.0, 50.0]}, index=test_index))
    if interpolation == "bshift":
        if freq == "15min":
            assert data.equals(pd.DataFrame({"data": [-50.0, -37.5, -25.0, 12.5, 37.5, 50.0]}, index=test_index))
        if freq == "30min":
            assert data.equals(pd.DataFrame({"data": [-50.0, -37.5, 12.5, 50.0]}, index=test_index))
    if interpolation == "nshift":
        if freq == "15min":
            assert data.equals(pd.DataFrame({"data": [np.nan, -37.5, -25.0, 12.5, 37.5, 50.0]}, index=test_index))
        if freq == "30min":
            assert data.equals(pd.DataFrame({"data": [np.nan, -37.5, 12.5, 50.0]}, index=test_index))
    if interpolation == "nagg":
        if freq == "15min":
            assert data.equals(pd.DataFrame({"data": [np.nan, -87.5, -25.0, 0.0, 37.5, 50.0]}, index=test_index))
        if freq == "30min":
            assert data.equals(pd.DataFrame({"data": [np.nan, -87.5, -25.0, 87.5]}, index=test_index))
    if interpolation == "bagg":
        if freq == "15min":
            assert data.equals(pd.DataFrame({"data": [-50.0, -37.5, -37.5, 12.5, 37.5, 50.0]}, index=test_index))
        if freq == "30min":
            assert data.equals(pd.DataFrame({"data": [-50.0, -75.0, 50.0, 50.0]}, index=test_index))
>>>>>>> a53e952c

    data, flagger = harm_deharmonize(data, "data", flagger, co_flagging=True)

<<<<<<< HEAD
    # data, flagger = deharmonize(data, "data", flagger, co_flagging=True)
=======
    # data, flagger = harm_deharmonize(data, "data", flagger, co_flagging=True)
>>>>>>> a53e952c
    flags = flagger.getFlags()

    assert pre_data[field].equals(data[field])
    assert len(data[field]) == len(flags[field])
    assert (pre_flags[field].index == flags[field].index).all()


@pytest.mark.parametrize("flagger", TESTFLAGGER)
@pytest.mark.parametrize("shift_comment", SETSHIFTCOMMENT)
def test_multivariatHarmonization(multi_data, flagger, shift_comment):
    flagger = flagger.initFlags(multi_data)
    flags = flagger.getFlags()
    # for comparison
    pre_data = multi_data.copy()
    pre_flags = flags.copy()
    freq = "15min"

    # harm:
    multi_data, flagger = harm_harmonize(
        multi_data, "data", flagger, freq, "time", "nshift", reshape_shift_comment=shift_comment,
    )

    multi_data, flagger = harm_harmonize(
        multi_data,
        "data2",
        flagger,
        freq,
        "bagg",
        "bshift",
        inter_agg="sum",
        reshape_agg="max",
        reshape_shift_comment=shift_comment,
    )

    multi_data, flagger = harm_harmonize(
        multi_data, "data3", flagger, freq, "fshift", "fshift", reshape_shift_comment=shift_comment,
    )

    for c in multi_data.columns:
        harm_start = multi_data[c].index[0].floor(freq=freq)
        harm_end = multi_data[c].index[-1].ceil(freq=freq)
        test_index = pd.date_range(start=harm_start, end=harm_end, freq=freq)

        assert multi_data[c].index.equals(test_index)
        assert pd.Timedelta(pd.infer_freq(multi_data[c].index)) == pd.Timedelta(freq)

    multi_data, flagger = harm_deharmonize(multi_data, "data3", flagger, co_flagging=False)
    multi_data, flagger = harm_deharmonize(multi_data, "data2", flagger, co_flagging=True)
    multi_data, flagger = harm_deharmonize(multi_data, "data", flagger, co_flagging=True)

<<<<<<< HEAD
    for c in multi_data.columns:
        flags = flagger.getFlags()
        assert pre_data[c].equals(multi_data[pre_data.columns.to_list()][c])
        assert len(multi_data[c]) == len(flags[c])
        assert (pre_flags[c].index == flags[c].index).all()
=======
    flags = flagger.getFlags()
    assert pre_data.equals(multi_data[pre_data.columns.to_list()])
    assert len(multi_data) == len(flags)
    assert (pre_flags.index == flags.index).all()


@pytest.mark.parametrize("method", INTERPOLATIONS2)
def test_gridInterpolation(data, method):
    freq = "15min"
    data = (data * np.sin(data)).append(data.shift(1, "2h")).shift(1, "3s")
    data = data.squeeze()
    # we are just testing if the interpolation gets passed to the series without causing an error:
    _interpolateGrid(data, freq, method, order=1, agg_method="sum", downcast_interpolation=True)
    if method == "polynomial":
        _interpolateGrid(data, freq, method, order=2, agg_method="sum", downcast_interpolation=True)
        _interpolateGrid(data, freq, method, order=10, agg_method="sum", downcast_interpolation=True)
        data = _insertGrid(data, freq)
        _interpolate(data, method, inter_limit=3)
>>>>>>> a53e952c


@pytest.mark.parametrize("flagger", TESTFLAGGER)


<<<<<<< HEAD
=======
    drop_index = data.index[5:7]
    d, _ = _outsortCrap(data, field, flagger, drop_flags=flagger.BAD)
    assert drop_index.difference(d.index).equals(drop_index)

    flagger = flagger.setFlags(field, iloc=slice(0, 1), flag=flagger.GOOD)
    drop_index = drop_index.insert(-1, data.index[0])
    d, _ = _outsortCrap(data, field, flagger, drop_flags=[flagger.BAD, flagger.GOOD],)
    assert drop_index.sort_values().difference(d.index).equals(drop_index.sort_values())

    f_drop, _ = _outsortCrap(data, field, flagger, drop_flags=[flagger.BAD, flagger.GOOD], return_drops=True,)
    assert f_drop.index.sort_values().equals(drop_index.sort_values())


@pytest.mark.parametrize("flagger", TESTFLAGGER)
>>>>>>> a53e952c
def test_wrapper(data, flagger):
    # we are only testing, whether the wrappers do pass processing:
    field = data.columns[0]
    freq = "15min"
    flagger = flagger.initFlags(data)
<<<<<<< HEAD
    downsample(data, field, flagger, '15min', '30min', agg_func="sum", sample_func="mean")
    linear2Grid(data, field, flagger, freq, method='nagg', func="max", drop_flags=None)
    aggregate2Grid(data, field, flagger, freq, value_func="sum",
                   flag_func="max", method='nagg', drop_flags=None)
    shift2Grid(data, field, flagger, freq, method='nshift', drop_flags=None)
    interpolate2Grid(data, field, flagger, freq, method="spline")

if __name__ == "__main__":
    flagger=TESTFLAGGER[2]
    dat = data()
    field, *_ = dat.columns
    test_harmSingleVarIntermediateFlagging(dat, flagger, 'fshift', True)
=======
    harm_downsample(data, field, flagger, "15min", "30min", agg_func="sum", sample_func="mean")
    harm_linear2Grid(data, field, flagger, freq, method="nagg", func="max", drop_flags=None)
    harm_aggregate2Grid(data, field, flagger, freq, value_func="sum", flag_func="max", method="nagg", drop_flags=None)
    harm_shift2Grid(data, field, flagger, freq, method="nshift", drop_flags=None)
    harm_interpolate2Grid(data, field, flagger, freq, method="spline")
>>>>>>> a53e952c
<|MERGE_RESOLUTION|>--- conflicted
+++ resolved
@@ -6,12 +6,8 @@
 import numpy as np
 import pandas as pd
 
-<<<<<<< HEAD
 from dios import dios
-from test.common import TESTFLAGGER
-=======
 from test.common import TESTFLAGGER, initData
->>>>>>> a53e952c
 
 from saqc.funcs.harm_functions import (
     harm_harmonize,
@@ -176,14 +172,9 @@
     data, flagger = harm_harmonize(data, "data", flagger, freq, "time", reshaper)
 
     # flag something bad
-<<<<<<< HEAD
     flagger = flagger.setFlags("data", loc=data[field].index[3:4])
-    data, flagger = deharmonize(data, "data", flagger, co_flagging=co_flagging)
+    data, flagger = harm_deharmonize(data, "data", flagger, co_flagging=co_flagging)
     d = data[field]
-=======
-    flagger = flagger.setFlags("data", loc=data.index[3:4])
-    data, flagger = harm_deharmonize(data, "data", flagger, co_flagging=co_flagging)
->>>>>>> a53e952c
 
     if reshaper == "nshift":
         if co_flagging is True:
@@ -192,12 +183,7 @@
             assert (~flagger.isFlagged(loc=d.index[7:]).squeeze()).all()
         if co_flagging is False:
             assert (
-<<<<<<< HEAD
-                    flagger.isFlagged().squeeze()
-                    == [False, False, False, False, True, False, False, False, False]
-=======
                 flagger.isFlagged().squeeze() == [False, False, False, False, True, False, True, False, False]
->>>>>>> a53e952c
             ).all()
     if reshaper == "bshift":
         if co_flagging is True:
@@ -206,12 +192,7 @@
             assert (~flagger.isFlagged(loc=d.index[7:]).squeeze()).all()
         if co_flagging is False:
             assert (
-<<<<<<< HEAD
-                    flagger.isFlagged().squeeze()
-                    == [False, False, False, False, False, True, False, False, False]
-=======
                 flagger.isFlagged().squeeze() == [False, False, False, False, False, True, True, False, False]
->>>>>>> a53e952c
             ).all()
     if reshaper == "fshift":
         if co_flagging is True:
@@ -220,12 +201,7 @@
             assert (~flagger.isFlagged(loc=d.index[5:]).squeeze()).all()
         if co_flagging is False:
             assert (
-<<<<<<< HEAD
-                    flagger.isFlagged().squeeze()
-                    == [False, False, False, False, True, False, False, False, False]
-=======
                 flagger.isFlagged().squeeze() == [False, False, False, False, True, False, True, False, False]
->>>>>>> a53e952c
             ).all()
 
     flags = flagger.getFlags()
@@ -256,7 +232,6 @@
 
     if interpolation == "fshift":
         if freq == "15min":
-<<<<<<< HEAD
             exp = pd.Series([np.nan, -37.5, -25.0, 0.0, 37.5, 50.0], index=test_index)
             assert data[field].equals(exp)
         if freq == "30min":
@@ -290,39 +265,10 @@
         if freq == "30min":
             exp = pd.Series([-50.0, -75.0, 50.0, 50.0], index=test_index)
             assert data[field].equals(exp)
-=======
-            assert data.equals(pd.DataFrame({"data": [np.nan, -37.5, -25.0, 0.0, 37.5, 50.0]}, index=test_index))
-        if freq == "30min":
-            assert data.equals(pd.DataFrame({"data": [np.nan, -37.5, 0.0, 50.0]}, index=test_index))
-    if interpolation == "bshift":
-        if freq == "15min":
-            assert data.equals(pd.DataFrame({"data": [-50.0, -37.5, -25.0, 12.5, 37.5, 50.0]}, index=test_index))
-        if freq == "30min":
-            assert data.equals(pd.DataFrame({"data": [-50.0, -37.5, 12.5, 50.0]}, index=test_index))
-    if interpolation == "nshift":
-        if freq == "15min":
-            assert data.equals(pd.DataFrame({"data": [np.nan, -37.5, -25.0, 12.5, 37.5, 50.0]}, index=test_index))
-        if freq == "30min":
-            assert data.equals(pd.DataFrame({"data": [np.nan, -37.5, 12.5, 50.0]}, index=test_index))
-    if interpolation == "nagg":
-        if freq == "15min":
-            assert data.equals(pd.DataFrame({"data": [np.nan, -87.5, -25.0, 0.0, 37.5, 50.0]}, index=test_index))
-        if freq == "30min":
-            assert data.equals(pd.DataFrame({"data": [np.nan, -87.5, -25.0, 87.5]}, index=test_index))
-    if interpolation == "bagg":
-        if freq == "15min":
-            assert data.equals(pd.DataFrame({"data": [-50.0, -37.5, -37.5, 12.5, 37.5, 50.0]}, index=test_index))
-        if freq == "30min":
-            assert data.equals(pd.DataFrame({"data": [-50.0, -75.0, 50.0, 50.0]}, index=test_index))
->>>>>>> a53e952c
 
     data, flagger = harm_deharmonize(data, "data", flagger, co_flagging=True)
 
-<<<<<<< HEAD
-    # data, flagger = deharmonize(data, "data", flagger, co_flagging=True)
-=======
     # data, flagger = harm_deharmonize(data, "data", flagger, co_flagging=True)
->>>>>>> a53e952c
     flags = flagger.getFlags()
 
     assert pre_data[field].equals(data[field])
@@ -373,17 +319,11 @@
     multi_data, flagger = harm_deharmonize(multi_data, "data2", flagger, co_flagging=True)
     multi_data, flagger = harm_deharmonize(multi_data, "data", flagger, co_flagging=True)
 
-<<<<<<< HEAD
     for c in multi_data.columns:
         flags = flagger.getFlags()
         assert pre_data[c].equals(multi_data[pre_data.columns.to_list()][c])
         assert len(multi_data[c]) == len(flags[c])
         assert (pre_flags[c].index == flags[c].index).all()
-=======
-    flags = flagger.getFlags()
-    assert pre_data.equals(multi_data[pre_data.columns.to_list()])
-    assert len(multi_data) == len(flags)
-    assert (pre_flags.index == flags.index).all()
 
 
 @pytest.mark.parametrize("method", INTERPOLATIONS2)
@@ -398,14 +338,15 @@
         _interpolateGrid(data, freq, method, order=10, agg_method="sum", downcast_interpolation=True)
         data = _insertGrid(data, freq)
         _interpolate(data, method, inter_limit=3)
->>>>>>> a53e952c
-
-
-@pytest.mark.parametrize("flagger", TESTFLAGGER)
-
-
-<<<<<<< HEAD
-=======
+
+
+@pytest.mark.parametrize("flagger", TESTFLAGGER)
+def test_outsortCrap(data, flagger):
+
+    field = data.columns[0]
+    flagger = flagger.initFlags(data)
+    flagger = flagger.setFlags(field, iloc=slice(5, 7))
+
     drop_index = data.index[5:7]
     d, _ = _outsortCrap(data, field, flagger, drop_flags=flagger.BAD)
     assert drop_index.difference(d.index).equals(drop_index)
@@ -420,29 +361,15 @@
 
 
 @pytest.mark.parametrize("flagger", TESTFLAGGER)
->>>>>>> a53e952c
+
+
 def test_wrapper(data, flagger):
     # we are only testing, whether the wrappers do pass processing:
     field = data.columns[0]
     freq = "15min"
     flagger = flagger.initFlags(data)
-<<<<<<< HEAD
-    downsample(data, field, flagger, '15min', '30min', agg_func="sum", sample_func="mean")
-    linear2Grid(data, field, flagger, freq, method='nagg', func="max", drop_flags=None)
-    aggregate2Grid(data, field, flagger, freq, value_func="sum",
-                   flag_func="max", method='nagg', drop_flags=None)
-    shift2Grid(data, field, flagger, freq, method='nshift', drop_flags=None)
-    interpolate2Grid(data, field, flagger, freq, method="spline")
-
-if __name__ == "__main__":
-    flagger=TESTFLAGGER[2]
-    dat = data()
-    field, *_ = dat.columns
-    test_harmSingleVarIntermediateFlagging(dat, flagger, 'fshift', True)
-=======
     harm_downsample(data, field, flagger, "15min", "30min", agg_func="sum", sample_func="mean")
     harm_linear2Grid(data, field, flagger, freq, method="nagg", func="max", drop_flags=None)
     harm_aggregate2Grid(data, field, flagger, freq, value_func="sum", flag_func="max", method="nagg", drop_flags=None)
     harm_shift2Grid(data, field, flagger, freq, method="nshift", drop_flags=None)
-    harm_interpolate2Grid(data, field, flagger, freq, method="spline")
->>>>>>> a53e952c
+    harm_interpolate2Grid(data, field, flagger, freq, method="spline")