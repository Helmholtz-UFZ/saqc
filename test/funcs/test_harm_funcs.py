--- conflicted
+++ resolved
@@ -73,7 +73,6 @@
     return dios.DictOfSeries(data)
 
 
-<<<<<<< HEAD
 @pytest.mark.parametrize("method", INTERPOLATIONS2)
 def test_gridInterpolation(data, method):
     freq = "15min"
@@ -107,8 +106,7 @@
     assert drop_index.sort_values().difference(res.index).equals(drop_index.sort_values())
 
 
-=======
->>>>>>> cbee6e61
+
 @pytest.mark.parametrize("flagger", TESTFLAGGER)
 def test_heapConsistency(data, flagger):
 
@@ -188,53 +186,6 @@
 
     field = data.columns[0]
 
-<<<<<<< HEAD
-    harm_start = data[field].index[0].floor(freq=freq)
-    harm_end = data[field].index[-1].ceil(freq=freq)
-    test_index = pd.date_range(start=harm_start, end=harm_end, freq=freq)
-    data, flagger = harm_harmonize(
-        data, "data", flagger, freq, interpolation, "fshift", reshape_shift_comment=False, inter_agg="sum",
-    )
-    if interpolation == "fshift":
-        if freq == "15min":
-            exp = pd.Series([np.nan, -37.5, -25.0, 0.0, 37.5, 50.0], index=test_index)
-            assert data[field].equals(exp)
-        if freq == "30min":
-            exp = pd.Series([np.nan, -37.5, 0.0, 50.0], index=test_index)
-            assert data[field].equals(exp)
-    if interpolation == "bshift":
-        if freq == "15min":
-            exp = pd.Series([-50.0, -37.5, -25.0, 12.5, 37.5, 50.0], index=test_index)
-            assert data[field].equals(exp)
-        if freq == "30min":
-            exp = pd.Series([-50.0, -37.5, 12.5, 50.0], index=test_index)
-            assert data[field].equals(exp)
-    if interpolation == "nshift":
-        if freq == "15min":
-            exp = pd.Series([np.nan, -37.5, -25.0, 12.5, 37.5, 50.0], index=test_index)
-            assert data[field].equals(exp)
-        if freq == "30min":
-            exp = pd.Series([np.nan, -37.5, 12.5, 50.0], index=test_index)
-            assert data[field].equals(exp)
-    if interpolation == "nagg":
-        if freq == "15min":
-            exp = pd.Series([-87.5, -25.0, 0.0, 37.5, 50.0], index=test_index[1:])
-            assert data[field].equals(exp)
-        if freq == "30min":
-            exp = pd.Series([-87.5, -25.0, 87.5], index=test_index[1:])
-            assert data[field].equals(exp)
-    if interpolation == "bagg":
-        if freq == "15min":
-            exp = pd.Series([-50.0, -37.5, -37.5, 12.5, 37.5, 50.0], index=test_index)
-            assert data[field].equals(exp)
-        if freq == "30min":
-            exp = pd.Series([-50.0, -75.0, 50.0, 50.0], index=test_index)
-            assert data[field].equals(exp)
-
-    data, flagger = harm_deharmonize(data, "data", flagger, co_flagging=True)
-
-    # data, flagger = harm_deharmonize(data, "data", flagger, co_flagging=True)
-=======
     tests = [
         ("fshift", "15Min", [np.nan, -37.5, -25.0, 0.0, 37.5, 50.0]),
         ("fshift", "30Min", [np.nan, -37.5, 0.0, 50.0]),
@@ -261,7 +212,7 @@
 
     data_deharm, flagger_deharm = harm_deharmonize(data, "data", flagger, co_flagging=True)
 
->>>>>>> cbee6e61
+
     flags = flagger.getFlags()
     flags_deharm = flagger_deharm.getFlags()
 
@@ -353,13 +304,8 @@
     field = data.columns[0]
     freq = "15min"
     flagger = flagger.initFlags(data)
-<<<<<<< HEAD
-    harm_linear2Grid(data, field, flagger, freq, method="nagg", func="max", drop_flags=None)
-    harm_aggregate2Grid(data, field, flagger, freq, value_func="sum", flag_func="max", method="nagg", drop_flags=None)
-=======
-    harm_downsample(data, field, flagger, "15min", "30min", agg_func=np.nansum, sample_func=np.nanmean)
+
     harm_linear2Grid(data, field, flagger, freq, method="nagg", func=np.nanmax, drop_flags=None)
     harm_aggregate2Grid(data, field, flagger, freq, value_func=np.nansum, flag_func=np.nanmax, method="nagg", drop_flags=None)
->>>>>>> cbee6e61
     harm_shift2Grid(data, field, flagger, freq, method="nshift", drop_flags=None)
     harm_interpolate2Grid(data, field, flagger, freq, method="spline")