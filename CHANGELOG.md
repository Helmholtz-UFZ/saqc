# 1.1

## Features
- register is importable from the top level module 
- flagIsolated now respects time gaps in addition to value numbers
- Make the comparator argument to isflagged available from the config


## Bugfixes
- Fixed missing constant lookup in the evaluator
- Preserve untouched/checked variables and don't remove them from the data input

 
## Refactorings
--

## Breaking Changes
-- 

# 1.2

## Features
- Python 3.8 support
- exe: added the dmp flagger option
- exe: use nodata argument as nodata-representation in output
- flagging functions: implemented flagging function aiming to flag invalid value raises in a given time range
- anaconda support

## Bugfixes
- pass the harmonization function names to the flagger
- variables not listed in the varname column of the configuration file
  were not available in generic tests
- Harmonization by interpolation, now will no longer insert a BAD-flagged but propperly interpolated value between two frequency alligned meassurements, that are seperated exactly by a margin of two times the frequency (instead, BAD flagged NaN gets inserted - as expected)
- Fixed "not a frequency" - bug, occuring when trying to aggregate values to a 1-unit-frequency (1 Day, 1 Hour, ...)

## Refactorings
- configuration reader rework

## Breaking Changes
-- 

# 1.3

## Features
- spike detection test `spikes_flagRaise`
- spike detection test `spikes_oddWater`
- generic processing function `procGeneric` 

## Bugfixes
- configuration: certain whitespace patterns broke the configuration parsing
- configuration: multiple tests in one configuration row were not parsed correctly
- reader: variables only available within the flagger were not transformed correctly

## Refactorings
- Improved logging

## Breaking Changes
- configuration: quoted variable names are handled as regular expressions
- functions: renamed many test functions to a uniform naming scheme


# 1.4

## Features
- added the data processing module `proc_functions`
- `flagCrossValidation` implemented
- CLI: added support for parquet files

## Bugfixes
- `spikes_flagRaise` - overestimation of value courses average fixed
- `spikes_flagRaise` - raise check window now closed on both sides

## Refactorings
- renamed `spikes_oddWater` to `spikes_flagMultivarScores`
- added STRAY auto treshing algorithm to `spikes_flagMultivarScores`
- added "unflagging" - postprocess to `spikes_flagMultivarScores`
- improved and extended masking

## Breaking Changes
- register is now a decorator instead of a wrapper

<<<<<<< HEAD

# 1.5

coming soon...
=======
# 1.5

coming soon ...
>>>>>>> f322a233

## Features

## Bugfixes

## Refactorings

## Breaking Changes<|MERGE_RESOLUTION|>--- conflicted
+++ resolved
@@ -79,16 +79,9 @@
 ## Breaking Changes
 - register is now a decorator instead of a wrapper
 
-<<<<<<< HEAD
-
-# 1.5
-
-coming soon...
-=======
 # 1.5
 
 coming soon ...
->>>>>>> f322a233
 
 ## Features
 
