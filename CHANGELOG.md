# 1.1

## Features
- register is importable from the top level module 
- flagIsolated now respects time gaps in addition to value numbers
- Make the comparator argument to isflagged available from the config


## Bugfixes
- Fixed missing constant lookup in the evaluator
- Preserve untouched/checked variables and don't remove them from the data input

 
## Refactorings
--

## Breaking Changes
-- 

# 1.2

## Features
- Python 3.8 support
- exe: added the dmp flagger option
- exe: use nodata argument as nodata-representation in output
- flagging functions: implemented flagging function aiming to flag invalid value raises in a given time range
- anaconda support

## Bugfixes
- pass the harmonization function names to the flagger
- variables not listed in the varname column of the configuration file
  were not available in generic tests
- Harmonization by interpolation, now will no longer insert a BAD-flagged but propperly interpolated value between two frequency alligned meassurements, that are seperated exactly by a margin of two times the frequency (instead, BAD flagged NaN gets inserted - as expected)
- Fixed "not a frequency" - bug, occuring when trying to aggregate values to a 1-unit-frequency (1 Day, 1 Hour, ...)

## Refactorings
- configuration reader rework

## Breaking Changes
-- 

# 1.3

## Features
- spike detection test `spikes_flagRaise`
- spike detection test `spikes_oddWater`
- generic processing function `procGeneric` 

## Bugfixes
- configuration: certain whitespace patterns broke the configuration parsing
- configuration: multiple tests in one configuration row were not parsed correctly
- reader: variables only available within the flagger were not transformed correctly

## Refactorings
- Improved logging

## Breaking Changes
- configuration: quoted variable names are handled as regular expressions
- functions: renamed many test functions to a uniform naming scheme


# 1.4

coming soon ...

## Features
<<<<<<< HEAD
- added the data processing module `proc_functions`
=======
- `flagCrossValidation` implemented
>>>>>>> cbee6e61

## Bugfixes
- `spikes_flagRaise` - overestimation of value courses average fixed
- `spikes_flagRaise` - raise check window now closed on both sides

## Refactorings
- renamed `spikes_oddWater` to `spikes_flagMultivarScores`
- added STRAY auto treshing algorithm to `spikes_flagMultivarScores`
- added "unflagging" - postprocess to `spikes_flagMultivarScores`

## Breaking Changes<|MERGE_RESOLUTION|>--- conflicted
+++ resolved
@@ -64,11 +64,9 @@
 coming soon ...
 
 ## Features
-<<<<<<< HEAD
 - added the data processing module `proc_functions`
-=======
 - `flagCrossValidation` implemented
->>>>>>> cbee6e61
+
 
 ## Bugfixes
 - `spikes_flagRaise` - overestimation of value courses average fixed
