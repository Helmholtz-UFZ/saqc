--- conflicted
+++ resolved
@@ -15,11 +15,8 @@
 - translation of `dfilter`
 - new generic function `clip`
 - parameter `min_periods` to `SaQC.flagConstants`
-<<<<<<< HEAD
+- function `fitButterworth`
 - tracking interpolation routines in `History`
-=======
-- function `fitButterworth`
->>>>>>> be8128c8
 ### Changed
 - test function interface changed to `func(saqc: SaQC, field: str | Sequence[str], *args, **kwargs)`
 - lib function `butterFilter` returns `NaN` for too-short series
