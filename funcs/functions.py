#! /usr/bin/env python
# -*- coding: utf-8 -*-

import numpy as np
import pandas as pd

from lib.tools import valueRange, slidingWindowIndices, inferFrequency
from dsl import evalExpression
from config import Params


def flagDispatch(func_name, *args, **kwargs):
    func_map = {
        "manflag": flagManual,
        "mad": flagMad,
        "constant": flagConstant,
        "range": flagRange,
        "generic": flagGeneric,
        "soilMoistureByFrost": flagSoilMoistureBySoilFrost}

    func = func_map.get(func_name, None)
    if func is not None:
        return func(*args, **kwargs)
    raise NameError(f"function name {func_name} is not definied")


def flagGeneric(data, flags, field, flagger, nodata=np.nan, **flag_params):
    expression = flag_params[Params.FUNC]
    result = evalExpression(expression, flagger,
                            data, flags, field,
                            nodata=nodata)

    result = result.squeeze()

    if np.isscalar(result):
        raise TypeError(f"expression '{expression}' does not return an array")

    if not np.issubdtype(result.dtype, np.bool_):
        raise TypeError(f"expression '{expression}' does not return a boolean array")

    fchunk = flagger.setFlag(flags=flags.loc[result, field], **flag_params)

    flags.loc[result, field] = fchunk

    return data, flags


def flagConstant(data, flags, field, flagger, eps,
                 length, thmin=None, **kwargs):
    datacol = data[field]
    flagcol = flags[field]

    length = ((pd.to_timedelta(length) - data.index.freq)
              .to_timedelta64()
              .astype(np.int64))

    values = (datacol
              .mask((datacol < thmin) | datacol.isnull())
              .values
              .astype(np.int64))

    dates = datacol.index.values.astype(np.int64)

    mask = np.isfinite(values)

    for start_idx, end_idx in slidingWindowIndices(datacol.index, length):
        mask_chunk = mask[start_idx:end_idx]
        values_chunk = values[start_idx:end_idx][mask_chunk]
        dates_chunk = dates[start_idx:end_idx][mask_chunk]

        # we might have removed dates from the start/end of the
        # chunk resulting in a period shorter than 'length'
        # print (start_idx, end_idx)
        if valueRange(dates_chunk) < length:
            continue
        if valueRange(values_chunk) < eps:
            flagcol[start_idx:end_idx] = flagger.setFlags(flagcol[start_idx:end_idx], **kwargs)

    data[field] = datacol
    flags[field] = flagcol
    return data, flags


def flagManual(data, flags, field, flagger, **kwargs):
    return data, flags


def flagRange(data, flags, field, flagger, min, max, **kwargs):
    datacol = data[field].values
    mask = (datacol < min) | (datacol >= max)
    flags.loc[mask, field] = flagger.setFlag(flags.loc[mask, field], **kwargs)
    return data, flags


def flagMad(data, flags, field, flagger, length, z, freq=None, **kwargs):
    d = data[field].copy()
    freq = inferFrequency(d) if freq is None else freq
    if freq is None:
        raise ValueError("freqency cannot inferred, provide `freq` as a param to mad().")
    winsz = int(pd.to_timedelta(length) / freq)
    median = d.rolling(window=winsz, center=True, closed='both').median()
    diff = abs(d - median)
    mad = diff.rolling(window=winsz, center=True, closed='both').median()
    mask = (mad > 0) & (0.6745 * diff > z * mad)
    flags.loc[mask, field] = flagger.setFlag(flags.loc[mask, field], **kwargs)
    return data, flags


def flagSoilMoistureBySoilFrost(data, flags, field, flagger, soil_temp_reference, tolerated_deviation,
                                frost_level=0, **kwargs):
    """Function flags Soil moisture measurements by evaluating the soil-frost-level in the moment of measurement.
    Soil temperatures below "frost_level" are regarded as denoting frozen soil state.

    :param data:                        The pandas dataframe holding the data-to-be flagged.
    :param flags:                       A dataframe holding the flags/flag-entries of "data"
    :param field:                       Fieldname of the Soil moisture measurements field in data.
    :param flagger:                     A flagger - object.
                                        like thingies that refer to the data(including datestrings).
    :param tolerated_deviation:         An offset alias, denoting the maximal temporal deviation,
                                        the soil frost states timestamp is allowed to have, relative to the
                                        data point to-be-flagged.
    :param soil_temp_reference:         A STRING, denoting the fields name in data,
                                        that holds the data series of soil temperature values,
                                        the to-be-flagged values shall be checked against.
    :param frost_level:                 Value level, the flagger shall check against, when evaluating soil frost level.
    """

    # TODO: (To ASK):HOW TO FLAG nan values in input frame? general question: what should a test test?
    # TODO: -> nan values with reference values that show frost, are flagged bad, nan values with reference value nan
    # TODO: as well, are not flagged (test not applicable-> no flag)
    # TODO: puffer zone for intermediate/fluktuating frost state

    # retrieve data series input:
    dataseries = pd.Series(data[field].values, index=pd.to_datetime(data.index))

<<<<<<< HEAD
=======
    # retrieve reference input:
    # if reference is a string, it refers to data field

>>>>>>> a9e269f5
    # if reference series is part of input data frame, evaluate input data flags:
    flag_mask = flagger.isFlagged(flags)[soil_temp_reference]
    # retrieve reference series
    refseries = pd.Series(data[soil_temp_reference].values, index=pd.to_datetime(data.index))
    # drop flagged values:
    refseries = refseries.loc[~np.array(flag_mask)]
    # make refseries index a datetime thingy
    refseries.index = pd.to_datetime(refseries.index)
    # drop nan values from reference series, since those are values you dont want to refer to.
    refseries = refseries.dropna()

    # wrap around df.index.get_loc method to catch key error in case of empty tolerance window:
    def check_nearest_for_frost(ref_date, ref_series, tolerance, check_level):
        try:
            # if there is no reference value within tolerance margin, following line will rise key error and
            # trigger the exception
            ref_pos = ref_series.index.get_loc(ref_date, method='nearest', tolerance=tolerance)
        except KeyError:
            # since test is not applicable: make no change to flag state
            return False

        # if reference value index is available, return comparison result (to determine flag)
        return ref_series[ref_pos] <= check_level

    # make temporal frame holding dateindex, since df.apply cant access index
    temp_frame = pd.Series(dataseries.index)
    # get flagging mask
    mask = temp_frame.apply(check_nearest_for_frost, args=(refseries,
                                                           tolerated_deviation, frost_level))
    # apply calculated flags
    flags.loc[mask.values, field] = flagger.setFlag(flags.loc[mask, field], **kwargs)

    return data, flags


def flagSoilMoistureByPrecipitationEvents(data, flags, field, flagger, precipitation_reference, sensor_meas_depth=0,
                                          sensor_accuracy=0, soil_porosity=0, **kwargs):
    """Function flags Soil moisture measurements by flagging moisture rises that do not follow up a sufficient
    precipitation event. If measurement depth, sensor accuracy of the soil moisture sensor and the porosity of the
    surrounding soil is passed to the function, an inferior level of precipitation, that has to preceed a significant
    moisture raise within 24 hours, can be estimated. If those values are not delivered, this inferior bound is set
    to zero. In that case, any non zero precipitation count will justify any soil moisture raise.

    :param data:                        The pandas dataframe, holding the data-to-be flagged.
    :param flags:                       A dataframe holding the flags/flag-entries associated with "data".
    :param field:                       Fieldname of the Soil moisture measurements field in data.
    :param flagger:                     A flagger - object.
    :param precipitation_reference:     Fieldname of the precipitation meassurements in data.
    :param sensor_meas_depth:           Measurement depth of the soil moisture sensor in meter [m].
    :param sensor_accuracy:             Accuracy of the soil moisture sensor [-].
    :param soil_porosity:               Porosity of moisture sensors surrounding soil.
    """

    # retrieve data series input:
    dataseries = pd.Series(data[field].values, index=pd.to_datetime(data.index))

    # if reference series is part of input data frame, evaluate input data flags:
    flag_mask = flagger.isFlagged(flags)[precipitation_reference]
    # retrieve reference series
    refseries = pd.Series(data[precipitation_reference].values, index=pd.to_datetime(data.index))
    # drop flagged values:
    refseries = refseries.loc[~np.array(flag_mask)]
    # make refseries index a datetime thingy
    refseries.index = pd.to_datetime(refseries.index)
    # drop nan values from reference series, since those are values you dont want to refer to.
    refseries = refseries.dropna()
<|MERGE_RESOLUTION|>--- conflicted
+++ resolved
@@ -133,12 +133,6 @@
     # retrieve data series input:
     dataseries = pd.Series(data[field].values, index=pd.to_datetime(data.index))
 
-<<<<<<< HEAD
-=======
-    # retrieve reference input:
-    # if reference is a string, it refers to data field
-
->>>>>>> a9e269f5
     # if reference series is part of input data frame, evaluate input data flags:
     flag_mask = flagger.isFlagged(flags)[soil_temp_reference]
     # retrieve reference series
