--- conflicted
+++ resolved
@@ -38,19 +38,11 @@
 # trigger (saqc) customized documentation pipeline
 doc:
 	# generate parent fake module for the functions to be documented
-<<<<<<< HEAD
-	python make_doc_module.py -p "saqc/funcs" -t "$(FUNCTIONS)" -sr ".."
-	# generate environment table from dictionary
-	python make_env_tab.py
-	# make rest folders from markdown folders
-	# for k in $(MDLIST); do python make_md_to_rst.py -p sphinx-doc/"$$k" -sr ".."; done
-=======
 	python scripts/make_doc_module.py -p "saqc/funcs" -t "$(FUNCTIONS)" -sr ".."
 	# generate environment table from dictionary
 	python scripts/make_env_tab.py
 	# make rest folders from markdown folders
 	# for k in $(MDLIST); do python scripts/make_md_to_rst.py -p sphinx-doc/"$$k" -sr ".."; done
->>>>>>> 6b680932
 	# make the html build
 	@$(SPHINXBUILD) -M html "$(SOURCEDIR)" "$(BUILDDIR)" $(SPHINXOPTS) $(O)
 
